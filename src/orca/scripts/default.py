# Orca
#
# Copyright 2004-2009 Sun Microsystems Inc.
# Copyright 2010 Joanmarie Diggs
#
# This library is free software; you can redistribute it and/or
# modify it under the terms of the GNU Lesser General Public
# License as published by the Free Software Foundation; either
# version 2.1 of the License, or (at your option) any later version.
#
# This library is distributed in the hope that it will be useful,
# but WITHOUT ANY WARRANTY; without even the implied warranty of
# MERCHANTABILITY or FITNESS FOR A PARTICULAR PURPOSE.  See the GNU
# Lesser General Public License for more details.
#
# You should have received a copy of the GNU Lesser General Public
# License along with this library; if not, write to the
# Free Software Foundation, Inc., Franklin Street, Fifth Floor,
# Boston MA  02110-1301 USA.

"""The default Script for presenting information to the user using
both speech and Braille.  This is based primarily on the de-facto
standard implementation of the AT-SPI, which is the GAIL support
for GTK."""

__id__        = "$Id$"
__version__   = "$Revision$"
__date__      = "$Date$"
__copyright__ = "Copyright (c) 2004-2009 Sun Microsystems Inc." \
                "Copyright (c) 2010 Joanmarie Diggs"
__license__   = "LGPL"

import time

from gi.repository import Gtk, Gdk

import pyatspi
import orca.braille as braille
import orca.chnames as chnames
import orca.cmdnames as cmdnames
import orca.debug as debug
import orca.eventsynthesizer as eventsynthesizer
import orca.find as find
import orca.flat_review as flat_review
import orca.guilabels as guilabels
import orca.input_event as input_event
import orca.keybindings as keybindings
import orca.messages as messages
import orca.orca as orca
import orca.orca_gui_commandlist as commandlist
import orca.orca_state as orca_state
import orca.phonnames as phonnames
import orca.sound_utils as sound_utils
import orca.script as script
import orca.settings as settings
import orca.settings_manager as settings_manager
import orca.speech as speech
import orca.speechserver as speechserver
import orca.mouse_review as mouse_review
import orca.notification_messages as notification_messages

_settingsManager = settings_manager.getManager()

########################################################################
#                                                                      #
# The Default script class.                                            #
#                                                                      #
########################################################################

class Script(script.Script):

    EMBEDDED_OBJECT_CHARACTER = '\ufffc'
    NO_BREAK_SPACE_CHARACTER  = '\u00a0'

    # generatorCache
    #
    DISPLAYED_LABEL = 'displayedLabel'
    DISPLAYED_TEXT = 'displayedText'
    KEY_BINDING = 'keyBinding'
    NESTING_LEVEL = 'nestingLevel'
    NODE_LEVEL = 'nodeLevel'
    REAL_ACTIVE_DESCENDANT = 'realActiveDescendant'

    def __init__(self, app):
        """Creates a new script for the given application.

        Arguments:
        - app: the application to create a script for.
        """
        script.Script.__init__(self, app)

        self.flatReviewContext  = None
        self.windowActivateTime = None
        self.targetCursorCell = None
<<<<<<< HEAD
        self.sound = sound_utils.SoundUtils()
        self.sound.createSimpePipeline()
=======
        
        self.sound = sound_utils.SoundUtils()
        self.sound.createSimpePipeline()

>>>>>>> 59bf855b
        self.justEnteredFlatReviewMode = False

        self.digits = '0123456789'
        self.whitespace = ' \t\n\r\v\f'

        # Unicode currency symbols (populated by the
        # getUnicodeCurrencySymbols() routine).
        #
        self._unicodeCurrencySymbols = []

        # Used to determine whether progress bar value changes presented.
        self.lastProgressBarTime = {}
        self.lastProgressBarValue = {}

        self.lastSelectedMenu = None

        # A dictionary of non-standardly-named text attributes and their
        # Atk equivalents.
        #
        self.attributeNamesDict = {}

        # Keep track of the last time we issued a mouse routing command
        # so that we can guess if a change resulted from our moving the
        # pointer.
        #
        self.lastMouseRoutingTime = None

        # The last location of the mouse, which we might want if routing
        # the pointer elsewhere.
        #
        self.oldMouseCoordinates = [0, 0]

        # Used to copy/append the current flat review contents to the
        # clipboard.
        #
        self.currentReviewContents = ""

        self._lastWord = ""
        self._lastWordCheckedForSpelling = ""

        self._inSayAll = False
        self._sayAllIsInterrupted = False
        self._sayAllContexts = []

        if app:
            app.setCacheMask(
                pyatspi.cache.DEFAULT ^ pyatspi.cache.CHILDREN ^ pyatspi.cache.NAME)

    def setupInputEventHandlers(self):
        """Defines InputEventHandler fields for this script that can be
        called by the key and braille bindings."""

        self.inputEventHandlers["routePointerToItemHandler"] = \
            input_event.InputEventHandler(
                Script.routePointerToItem,
                cmdnames.ROUTE_POINTER_TO_ITEM)

        self.inputEventHandlers["leftClickReviewItemHandler"] = \
            input_event.InputEventHandler(
                Script.leftClickReviewItem,
                cmdnames.LEFT_CLICK_REVIEW_ITEM)

        self.inputEventHandlers["rightClickReviewItemHandler"] = \
             input_event.InputEventHandler(
                Script.rightClickReviewItem,
                cmdnames.RIGHT_CLICK_REVIEW_ITEM)

        self.inputEventHandlers["sayAllHandler"] = \
            input_event.InputEventHandler(
                Script.sayAll,
                cmdnames.SAY_ALL)

        self.inputEventHandlers["whereAmIBasicHandler"] = \
            input_event.InputEventHandler(
                Script.whereAmIBasic,
                cmdnames.WHERE_AM_I_BASIC)

        self.inputEventHandlers["whereAmIDetailedHandler"] = \
            input_event.InputEventHandler(
                Script.whereAmIDetailed,
                cmdnames.WHERE_AM_I_DETAILED)

        self.inputEventHandlers["getTitleHandler"] = \
            input_event.InputEventHandler(
                Script.presentTitle,
                cmdnames.PRESENT_TITLE)

        self.inputEventHandlers["getStatusBarHandler"] = \
            input_event.InputEventHandler(
                Script.presentStatusBar,
                cmdnames.PRESENT_STATUS_BAR)

        self.inputEventHandlers["findHandler"] = \
            input_event.InputEventHandler(
                orca.showFindGUI,
                cmdnames.SHOW_FIND_GUI)

        self.inputEventHandlers["findNextHandler"] = \
            input_event.InputEventHandler(
                Script.findNext,
                cmdnames.FIND_NEXT)

        self.inputEventHandlers["findPreviousHandler"] = \
            input_event.InputEventHandler(
                Script.findPrevious,
                cmdnames.FIND_PREVIOUS)

        self.inputEventHandlers["toggleFlatReviewModeHandler"] = \
            input_event.InputEventHandler(
                Script.toggleFlatReviewMode,
                cmdnames.TOGGLE_FLAT_REVIEW)

        self.inputEventHandlers["reviewPreviousLineHandler"] = \
            input_event.InputEventHandler(
                Script.reviewPreviousLine,
                cmdnames.REVIEW_PREVIOUS_LINE)

        self.inputEventHandlers["reviewHomeHandler"] = \
            input_event.InputEventHandler(
                Script.reviewHome,
                cmdnames.REVIEW_HOME)

        self.inputEventHandlers["reviewCurrentLineHandler"] = \
            input_event.InputEventHandler(
                Script.reviewCurrentLine,
                cmdnames.REVIEW_CURRENT_LINE)

        self.inputEventHandlers["reviewSpellCurrentLineHandler"] = \
            input_event.InputEventHandler(
                Script.reviewSpellCurrentLine,
                cmdnames.REVIEW_SPELL_CURRENT_LINE)

        self.inputEventHandlers["reviewPhoneticCurrentLineHandler"] = \
            input_event.InputEventHandler(
                Script.reviewPhoneticCurrentLine,
                cmdnames.REVIEW_PHONETIC_CURRENT_LINE)

        self.inputEventHandlers["reviewNextLineHandler"] = \
            input_event.InputEventHandler(
                Script.reviewNextLine,
                cmdnames.REVIEW_NEXT_LINE)

        self.inputEventHandlers["reviewEndHandler"] = \
            input_event.InputEventHandler(
                Script.reviewEnd,
                cmdnames.REVIEW_END)

        self.inputEventHandlers["reviewPreviousItemHandler"] = \
            input_event.InputEventHandler(
                Script.reviewPreviousItem,
                cmdnames.REVIEW_PREVIOUS_ITEM)

        self.inputEventHandlers["reviewAboveHandler"] = \
            input_event.InputEventHandler(
                Script.reviewAbove,
                cmdnames.REVIEW_ABOVE)

        self.inputEventHandlers["reviewCurrentItemHandler"] = \
            input_event.InputEventHandler(
                Script.reviewCurrentItem,
                cmdnames.REVIEW_CURRENT_ITEM)

        self.inputEventHandlers["reviewSpellCurrentItemHandler"] = \
            input_event.InputEventHandler(
                Script.reviewSpellCurrentItem,
                cmdnames.REVIEW_SPELL_CURRENT_ITEM)

        self.inputEventHandlers["reviewPhoneticCurrentItemHandler"] = \
            input_event.InputEventHandler(
                Script.reviewPhoneticCurrentItem,
                cmdnames.REVIEW_PHONETIC_CURRENT_ITEM)

        self.inputEventHandlers["reviewNextItemHandler"] = \
            input_event.InputEventHandler(
                Script.reviewNextItem,
                cmdnames.REVIEW_NEXT_ITEM)

        self.inputEventHandlers["reviewCurrentAccessibleHandler"] = \
            input_event.InputEventHandler(
                Script.reviewCurrentAccessible,
                cmdnames.REVIEW_CURRENT_ACCESSIBLE)

        self.inputEventHandlers["reviewBelowHandler"] = \
            input_event.InputEventHandler(
                Script.reviewBelow,
                cmdnames.REVIEW_BELOW)

        self.inputEventHandlers["reviewPreviousCharacterHandler"] = \
            input_event.InputEventHandler(
                Script.reviewPreviousCharacter,
                cmdnames.REVIEW_PREVIOUS_CHARACTER)

        self.inputEventHandlers["reviewEndOfLineHandler"] = \
            input_event.InputEventHandler(
                Script.reviewEndOfLine,
                cmdnames.REVIEW_END_OF_LINE)

        self.inputEventHandlers["reviewBottomLeftHandler"] = \
            input_event.InputEventHandler(
                Script.reviewBottomLeft,
                cmdnames.REVIEW_BOTTOM_LEFT)

        self.inputEventHandlers["reviewCurrentCharacterHandler"] = \
            input_event.InputEventHandler(
                Script.reviewCurrentCharacter,
                cmdnames.REVIEW_CURRENT_CHARACTER)

        self.inputEventHandlers["reviewSpellCurrentCharacterHandler"] = \
            input_event.InputEventHandler(
                Script.reviewSpellCurrentCharacter,
                cmdnames.REVIEW_SPELL_CURRENT_CHARACTER)

        self.inputEventHandlers["reviewUnicodeCurrentCharacterHandler"] = \
            input_event.InputEventHandler(
                Script.reviewUnicodeCurrentCharacter,
                cmdnames.REVIEW_UNICODE_CURRENT_CHARACTER)

        self.inputEventHandlers["reviewNextCharacterHandler"] = \
            input_event.InputEventHandler(
                Script.reviewNextCharacter,
                cmdnames.REVIEW_NEXT_CHARACTER)

        self.inputEventHandlers["flatReviewCopyHandler"] = \
            input_event.InputEventHandler(
                Script.flatReviewCopy,
                cmdnames.FLAT_REVIEW_COPY)

        self.inputEventHandlers["flatReviewAppendHandler"] = \
            input_event.InputEventHandler(
                Script.flatReviewAppend,
                cmdnames.FLAT_REVIEW_APPEND)

        self.inputEventHandlers["toggleTableCellReadModeHandler"] = \
            input_event.InputEventHandler(
                Script.toggleTableCellReadMode,
                cmdnames.TOGGLE_TABLE_CELL_READ_MODE)

        self.inputEventHandlers["readCharAttributesHandler"] = \
            input_event.InputEventHandler(
                Script.readCharAttributes,
                cmdnames.READ_CHAR_ATTRIBUTES)

        self.inputEventHandlers["panBrailleLeftHandler"] = \
            input_event.InputEventHandler(
                Script.panBrailleLeft,
                cmdnames.PAN_BRAILLE_LEFT,
                False) # Do not enable learn mode for this action

        self.inputEventHandlers["panBrailleRightHandler"] = \
            input_event.InputEventHandler(
                Script.panBrailleRight,
                cmdnames.PAN_BRAILLE_RIGHT,
                False) # Do not enable learn mode for this action

        self.inputEventHandlers["goBrailleHomeHandler"] = \
            input_event.InputEventHandler(
                Script.goBrailleHome,
                cmdnames.GO_BRAILLE_HOME)

        self.inputEventHandlers["contractedBrailleHandler"] = \
            input_event.InputEventHandler(
                Script.setContractedBraille,
                cmdnames.SET_CONTRACTED_BRAILLE)

        self.inputEventHandlers["processRoutingKeyHandler"] = \
            input_event.InputEventHandler(
                Script.processRoutingKey,
                cmdnames.PROCESS_ROUTING_KEY)

        self.inputEventHandlers["processBrailleCutBeginHandler"] = \
            input_event.InputEventHandler(
                Script.processBrailleCutBegin,
                cmdnames.PROCESS_BRAILLE_CUT_BEGIN)

        self.inputEventHandlers["processBrailleCutLineHandler"] = \
            input_event.InputEventHandler(
                Script.processBrailleCutLine,
                cmdnames.PROCESS_BRAILLE_CUT_LINE)

        self.inputEventHandlers["enterLearnModeHandler"] = \
            input_event.InputEventHandler(
                Script.enterLearnMode,
                cmdnames.ENTER_LEARN_MODE)

        self.inputEventHandlers["decreaseSpeechRateHandler"] = \
            input_event.InputEventHandler(
                speech.decreaseSpeechRate,
                cmdnames.DECREASE_SPEECH_RATE)

        self.inputEventHandlers["increaseSpeechRateHandler"] = \
            input_event.InputEventHandler(
                speech.increaseSpeechRate,
                cmdnames.INCREASE_SPEECH_RATE)

        self.inputEventHandlers["decreaseSpeechPitchHandler"] = \
            input_event.InputEventHandler(
                speech.decreaseSpeechPitch,
                cmdnames.DECREASE_SPEECH_PITCH)

        self.inputEventHandlers["increaseSpeechPitchHandler"] = \
            input_event.InputEventHandler(
                speech.increaseSpeechPitch,
                cmdnames.INCREASE_SPEECH_PITCH)

        self.inputEventHandlers["decreaseSpeechVolumeHandler"] = \
            input_event.InputEventHandler(
                speech.decreaseSpeechVolume,
                cmdnames.DECREASE_SPEECH_VOLUME)

        self.inputEventHandlers["increaseSpeechVolumeHandler"] = \
            input_event.InputEventHandler(
                speech.increaseSpeechVolume,
                cmdnames.INCREASE_SPEECH_VOLUME)

        self.inputEventHandlers["shutdownHandler"] = \
            input_event.InputEventHandler(
                orca.quitOrca,
                cmdnames.QUIT_ORCA)

        self.inputEventHandlers["preferencesSettingsHandler"] = \
            input_event.InputEventHandler(
                orca.showPreferencesGUI,
                cmdnames.SHOW_PREFERENCES_GUI)

        self.inputEventHandlers["appPreferencesSettingsHandler"] = \
            input_event.InputEventHandler(
                orca.showAppPreferencesGUI,
                cmdnames.SHOW_APP_PREFERENCES_GUI)

        self.inputEventHandlers["toggleSilenceSpeechHandler"] = \
            input_event.InputEventHandler(
                Script.toggleSilenceSpeech,
                cmdnames.TOGGLE_SPEECH)

        self.inputEventHandlers["toggleSpeechVerbosityHandler"] = \
            input_event.InputEventHandler(
                Script.toggleSpeechVerbosity,
                cmdnames.TOGGLE_SPEECH_VERBOSITY)

        self.inputEventHandlers[ \
          "toggleSpeakingIndentationJustificationHandler"] = \
            input_event.InputEventHandler(
                Script.toggleSpeakingIndentationJustification,
                cmdnames.TOGGLE_SPOKEN_INDENTATION_AND_JUSTIFICATION)

        self.inputEventHandlers["cycleSpeakingPunctuationLevelHandler"] = \
            input_event.InputEventHandler(
                Script.cycleSpeakingPunctuationLevel,
                cmdnames.CYCLE_PUNCTUATION_LEVEL)

        self.inputEventHandlers["cycleSettingsProfileHandler"] = \
            input_event.InputEventHandler(
                Script.cycleSettingsProfile,
                cmdnames.CYCLE_SETTINGS_PROFILE)

        self.inputEventHandlers["cycleCapitalizationStyleHandler"] = \
            input_event.InputEventHandler(
                Script.cycleCapitalizationStyle,
                cmdnames.CYCLE_CAPITALIZATION_STYLE)

        self.inputEventHandlers["cycleKeyEchoHandler"] = \
            input_event.InputEventHandler(
                Script.cycleKeyEcho,
                cmdnames.CYCLE_KEY_ECHO)

        self.inputEventHandlers["cycleDebugLevelHandler"] = \
            input_event.InputEventHandler(
                Script.cycleDebugLevel,
                cmdnames.CYCLE_DEBUG_LEVEL)

        self.inputEventHandlers["goToPrevBookmark"] = \
            input_event.InputEventHandler(
                Script.goToPrevBookmark,
                cmdnames.BOOKMARK_GO_TO_PREVIOUS)

        self.inputEventHandlers["goToBookmark"] = \
            input_event.InputEventHandler(
                Script.goToBookmark,
                cmdnames.BOOKMARK_GO_TO)

        self.inputEventHandlers["goToNextBookmark"] = \
            input_event.InputEventHandler(
                Script.goToNextBookmark,
                cmdnames.BOOKMARK_GO_TO_NEXT)

        self.inputEventHandlers["addBookmark"] = \
            input_event.InputEventHandler(
                Script.addBookmark,
                cmdnames.BOOKMARK_ADD)

        self.inputEventHandlers["saveBookmarks"] = \
            input_event.InputEventHandler(
                Script.saveBookmarks,
                cmdnames.BOOKMARK_SAVE)

        self.inputEventHandlers["toggleMouseReviewHandler"] = \
            input_event.InputEventHandler(
                mouse_review.toggle,
                cmdnames.MOUSE_REVIEW_TOGGLE)

        self.inputEventHandlers["presentTimeHandler"] = \
            input_event.InputEventHandler(
                Script.presentTime,
                cmdnames.PRESENT_CURRENT_TIME)

        self.inputEventHandlers["presentDateHandler"] = \
            input_event.InputEventHandler(
                Script.presentDate,
                cmdnames.PRESENT_CURRENT_DATE)

        self.inputEventHandlers["bypassNextCommandHandler"] = \
            input_event.InputEventHandler(
                Script.bypassNextCommand,
                cmdnames.BYPASS_NEXT_COMMAND)

        self.inputEventHandlers.update(notification_messages.inputEventHandlers)

    def getInputEventHandlerKey(self, inputEventHandler):
        """Returns the name of the key that contains an inputEventHadler
        passed as argument
        """

        for keyName, handler in list(self.inputEventHandlers.items()):
            if handler == inputEventHandler:
                return keyName

        return None

    def getListeners(self):
        """Sets up the AT-SPI event listeners for this script.
        """
        listeners = script.Script.getListeners(self)
        listeners["focus:"]                                 = \
            self.onFocus
        #listeners["keyboard:modifiers"]                     = \
        #    self.noOp
        listeners["document:reload"]                        = \
            self.onDocumentReload
        listeners["document:load-complete"]                 = \
            self.onDocumentLoadComplete
        listeners["document:load-stopped"]                  = \
            self.onDocumentLoadStopped
        listeners["mouse:button"]                           = \
            self.onMouseButton
        listeners["object:property-change:accessible-name"] = \
            self.onNameChanged
        listeners["object:text-caret-moved"]                = \
            self.onCaretMoved
        listeners["object:text-changed:delete"]             = \
            self.onTextDeleted
        listeners["object:text-changed:insert"]             = \
            self.onTextInserted
        listeners["object:active-descendant-changed"]       = \
            self.onActiveDescendantChanged
        listeners["object:children-changed"]                = \
            self.onChildrenChanged
        listeners["object:state-changed:active"]            = \
            self.onActiveChanged
        listeners["object:state-changed:busy"]              = \
            self.onBusyChanged
        listeners["object:state-changed:focused"]           = \
            self.onFocusedChanged
        listeners["object:state-changed:showing"]           = \
            self.onShowingChanged
        listeners["object:state-changed:checked"]           = \
            self.onCheckedChanged
        listeners["object:state-changed:pressed"]           = \
            self.onPressedChanged
        listeners["object:state-changed:indeterminate"]     = \
            self.onIndeterminateChanged
        listeners["object:state-changed:expanded"]          = \
            self.onExpandedChanged
        listeners["object:state-changed:selected"]          = \
            self.onSelectedChanged
        listeners["object:state-changed:sensitive"]         = \
            self.onSensitiveChanged
        listeners["object:text-attributes-changed"]         = \
            self.onTextAttributesChanged
        listeners["object:text-selection-changed"]          = \
            self.onTextSelectionChanged
        listeners["object:selection-changed"]               = \
            self.onSelectionChanged
        listeners["object:property-change:accessible-value"] = \
            self.onValueChanged
        listeners["object:value-changed"]                   = \
            self.onValueChanged
        listeners["object:column-reordered"]                = \
            self.onColumnReordered
        listeners["object:row-reordered"]                   = \
            self.onRowReordered
        listeners["window:activate"]                        = \
            self.onWindowActivated
        listeners["window:deactivate"]                      = \
            self.onWindowDeactivated
        listeners["window:create"]                          = \
            self.onWindowCreated

        return listeners

    def __getDesktopBindings(self):
        """Returns an instance of keybindings.KeyBindings that use the
        numeric keypad for focus tracking and flat review.
        """

        import orca.desktop_keyboardmap as desktop_keyboardmap
        keyBindings = keybindings.KeyBindings()
        keyBindings.load(desktop_keyboardmap.keymap, self.inputEventHandlers)
        return keyBindings

    def __getLaptopBindings(self):
        """Returns an instance of keybindings.KeyBindings that use the
        the main keyboard keys for focus tracking and flat review.
        """

        import orca.laptop_keyboardmap as laptop_keyboardmap
        keyBindings = keybindings.KeyBindings()
        keyBindings.load(laptop_keyboardmap.keymap, self.inputEventHandlers)
        return keyBindings

    def getKeyBindings(self):
        """Defines the key bindings for this script.

        Returns an instance of keybindings.KeyBindings.
        """

        keyBindings = script.Script.getKeyBindings(self)

        bindings = self.getDefaultKeyBindings()
        for keyBinding in bindings.keyBindings:
            keyBindings.add(keyBinding)

        bindings = self.getToolkitKeyBindings()
        for keyBinding in bindings.keyBindings:
            keyBindings.add(keyBinding)

        bindings = self.getAppKeyBindings()
        for keyBinding in bindings.keyBindings:
            keyBindings.add(keyBinding)

        try:
            keyBindings = _settingsManager.overrideKeyBindings(self, keyBindings)
        except:
            debug.println(debug.LEVEL_WARNING,
                          "WARNING: problem overriding keybindings:")
            debug.printException(debug.LEVEL_WARNING)

        return keyBindings

    def getDefaultKeyBindings(self):
        """Returns the default script's keybindings, i.e. without any of
        the toolkit or application specific commands added."""

        keyBindings = keybindings.KeyBindings()

        layout = _settingsManager.getSetting('keyboardLayout')
        if layout == settings.GENERAL_KEYBOARD_LAYOUT_DESKTOP:
            for keyBinding in self.__getDesktopBindings().keyBindings:
                keyBindings.add(keyBinding)
        else:
            for keyBinding in self.__getLaptopBindings().keyBindings:
                keyBindings.add(keyBinding)

        import orca.common_keyboardmap as common_keyboardmap
        keyBindings.load(common_keyboardmap.keymap, self.inputEventHandlers)

        return keyBindings

    def getBrailleBindings(self):
        """Defines the braille bindings for this script.

        Returns a dictionary where the keys are BrlTTY commands and the
        values are InputEventHandler instances.
        """
        brailleBindings = script.Script.getBrailleBindings(self)
        try:
            brailleBindings[braille.brlapi.KEY_CMD_FWINLT]   = \
                self.inputEventHandlers["panBrailleLeftHandler"]
            brailleBindings[braille.brlapi.KEY_CMD_FWINRT]   = \
                self.inputEventHandlers["panBrailleRightHandler"]
            brailleBindings[braille.brlapi.KEY_CMD_LNUP]     = \
                self.inputEventHandlers["reviewAboveHandler"]
            brailleBindings[braille.brlapi.KEY_CMD_LNDN]     = \
                self.inputEventHandlers["reviewBelowHandler"]
            brailleBindings[braille.brlapi.KEY_CMD_FREEZE]   = \
                self.inputEventHandlers["toggleFlatReviewModeHandler"]
            brailleBindings[braille.brlapi.KEY_CMD_TOP_LEFT] = \
                self.inputEventHandlers["reviewHomeHandler"]
            brailleBindings[braille.brlapi.KEY_CMD_BOT_LEFT] = \
                self.inputEventHandlers["reviewBottomLeftHandler"]
            brailleBindings[braille.brlapi.KEY_CMD_HOME]     = \
                self.inputEventHandlers["goBrailleHomeHandler"]
            brailleBindings[braille.brlapi.KEY_CMD_SIXDOTS]   = \
                self.inputEventHandlers["contractedBrailleHandler"]
            brailleBindings[braille.brlapi.KEY_CMD_ROUTE]   = \
                self.inputEventHandlers["processRoutingKeyHandler"]
            brailleBindings[braille.brlapi.KEY_CMD_CUTBEGIN] = \
                self.inputEventHandlers["processBrailleCutBeginHandler"]
            brailleBindings[braille.brlapi.KEY_CMD_CUTLINE] = \
                self.inputEventHandlers["processBrailleCutLineHandler"]
        except AttributeError:
            debug.println(debug.LEVEL_CONFIGURATION,
                          "WARNING: braille bindings unavailable:")
        except:
            debug.println(debug.LEVEL_CONFIGURATION,
                          "WARNING: braille bindings unavailable:")
            debug.printException(debug.LEVEL_CONFIGURATION)
        return brailleBindings

    def deactivate(self):
        """Called when this script is deactivated."""

        self._inSayAll = False
        self._sayAllIsInterrupted = False
        self.pointOfReference = {}

    def processKeyboardEvent(self, keyboardEvent):
        """Processes the given keyboard event. It uses the super
        class equivalent to do most of the work. The only thing done here
        is to detect when the user is trying to get out of learn mode.

        Arguments:
        - keyboardEvent: an instance of input_event.KeyboardEvent
        """

        return script.Script.processKeyboardEvent(self, keyboardEvent)

    def _saveFocusedObjectInfo(self, obj):
        """Saves some basic information about obj. Note that this method is
        intended to be called primarily (if not only) by locusOfFocusChanged().
        It is expected that accessible event callbacks will update the point
        of reference data specific to that event. The goal here is to weed
        out duplicate events."""

        if not obj:
            return

        try:
            role = obj.getRole()
            state = obj.getState()
            name = obj.name
        except:
            return

        # We want to save the name because some apps and toolkits emit name
        # changes after the focus or selection has changed, even though the
        # name has not.
        names = self.pointOfReference.get('names', {})
        names[hash(obj)] = name
        self.pointOfReference['names'] = names

        # We want to save the offset for text objects because some apps and
        # toolkits emit caret-moved events immediately after a text object
        # gains focus, even though the caret has not actually moved.
        try:
            text = obj.queryText()
        except:
            pass
        else:
            self._saveLastCursorPosition(obj, max(0, text.caretOffset))
            textSelections = self.pointOfReference.get('textSelections', {})
            textSelections[hash(obj)] = text.getSelection(0)
            self.pointOfReference['textSelections'] = textSelections

        # We want to save the current row and column of a newly focused
        # or selected table cell so that on subsequent cell focus/selection
        # we only present the changed location.
        if role == pyatspi.ROLE_TABLE_CELL:
            try:
                table = obj.parent.queryTable()
            except:
                pass
            else:
                index = self.utilities.cellIndex(obj)
                column = table.getColumnAtIndex(index)
                row = table.getRowAtIndex(index)
                self.pointOfReference['lastColumn'] = column
                self.pointOfReference['lastRow'] = row
        else:
            self.pointOfReference['lastColumn'] = -1
            self.pointOfReference['lastRow'] = -1

        self.pointOfReference['checkedChange'] = \
            hash(obj), state.contains(pyatspi.STATE_CHECKED)

    def locusOfFocusChanged(self, event, oldLocusOfFocus, newLocusOfFocus):
        """Called when the visual object with focus changes.

        Arguments:
        - event: if not None, the Event that caused the change
        - oldLocusOfFocus: Accessible that is the old locus of focus
        - newLocusOfFocus: Accessible that is the new locus of focus
        """

        if not newLocusOfFocus:
            orca_state.noFocusTimeStamp = time.time()
            return

        if newLocusOfFocus.getState().contains(pyatspi.STATE_DEFUNCT):
            return

        if self.utilities.isSameObject(oldLocusOfFocus, newLocusOfFocus):
            return

        try:
            if self.findCommandRun:
                # Then the Orca Find dialog has just given up focus
                # to the original window.  We don't want to speak
                # the window title, current line, etc.
                return
        except:
            pass

        if self.flatReviewContext:
            self.toggleFlatReviewMode()

        self.updateBraille(newLocusOfFocus)

        shouldNotInterrupt = \
           self.windowActivateTime and time.time() - self.windowActivateTime < 1

        # [[[TODO: WDW - this should move to the generator.]]]
        if newLocusOfFocus.getRole() == pyatspi.ROLE_LINK:
            voice = self.voices[settings.HYPERLINK_VOICE]
        else:
            voice = self.voices[settings.DEFAULT_VOICE]
        utterances = self.speechGenerator.generateSpeech(
            newLocusOfFocus,
            priorObj=oldLocusOfFocus)
        speech.speak(utterances, voice, not shouldNotInterrupt)
        self._saveFocusedObjectInfo(newLocusOfFocus)

    def activate(self):
        """Called when this script is activated."""

        _settingsManager.loadAppSettings(self)
        braille.setupKeyRanges(list(self.brailleBindings.keys()))
        speech.updatePunctuationLevel()

    def updateBraille(self, obj, extraRegion=None):
        """Updates the braille display to show the give object.

        Arguments:
        - obj: the Accessible
        - extra: extra Region to add to the end
        """

        if not _settingsManager.getSetting('enableBraille') \
           and not _settingsManager.getSetting('enableBrailleMonitor'):
            debug.println(debug.LEVEL_INFO, "BRAILLE: update disabled")
            return

        if not obj:
            return

        self.clearBraille()

        line = self.getNewBrailleLine()
        braille.addLine(line)

        result = self.brailleGenerator.generateBraille(obj)
        self.addBrailleRegionsToLine(result[0], line)

        if extraRegion:
            self.addBrailleRegionToLine(extraRegion, line)

        if extraRegion:
            self.setBrailleFocus(extraRegion)
        else:
            self.setBrailleFocus(result[1])

        self.refreshBraille(True)

    ########################################################################
    #                                                                      #
    # INPUT EVENT HANDLERS (AKA ORCA COMMANDS)                             #
    #                                                                      #
    ########################################################################

    def bypassNextCommand(self, inputEvent=None):
        """Causes the next keyboard command to be ignored by Orca
        and passed along to the current application.

        Returns True to indicate the input event has been consumed.
        """

        self.presentMessage(messages.BYPASS_MODE_ENABLED)
        orca_state.bypassNextCommand = True
        return True

    def enterLearnMode(self, inputEvent=None):
        """Turns learn mode on.  The user must press the escape key to exit
        learn mode.

        Returns True to indicate the input event has been consumed.
        """

        if orca_state.learnModeEnabled:
            return True

        self.presentMessage(messages.VERSION)
        self.speakMessage(messages.LEARN_MODE_START_SPEECH)
        self.displayBrailleMessage(messages.LEARN_MODE_START_BRAILLE)
        orca_state.learnModeEnabled = True
        return True

    def exitLearnMode(self, inputEvent=None):
        """Turns learn mode off.

        Returns True to indicate the input event has been consumed.
        """

        if not orca_state.learnModeEnabled:
            return False

        if isinstance(inputEvent, input_event.KeyboardEvent) \
           and not inputEvent.event_string == 'Escape':
            return False

        self.presentMessage(messages.LEARN_MODE_STOP)
        orca_state.learnModeEnabled = False
        return True

    def listOrcaShortcuts(self, inputEvent=None):
        """Shows a simple gui listing Orca's bound commands."""

        if not inputEvent or inputEvent.event_string == "F2":
            bound = self.getDefaultKeyBindings().getBoundBindings()
            title = messages.shortcutsFoundOrca(len(bound))
        else:
            try:
                appName = self.app.name
            except AttributeError:
                appName = messages.APPLICATION_NO_NAME

            bound = self.getAppKeyBindings().getBoundBindings()
            bound.extend(self.getToolkitKeyBindings().getBoundBindings())
            title = messages.shortcutsFoundApp(len(bound), appName)

        if not bound:
            self.presentMessage(title)
            return True

        self.exitLearnMode()

        rows = [(kb.handler.function,
                 kb.handler.description,
                 kb.asString()) for kb in bound]
        sorted(rows, key=lambda cmd: cmd[2])

        header1 = guilabels.KB_HEADER_FUNCTION
        header2 = guilabels.KB_HEADER_KEY_BINDING
        commandlist.showUI(title, ("", header1, header2), rows, False)
        return True

    def findNext(self, inputEvent):
        """Searches forward for the next instance of the string
        searched for via the Orca Find dialog.  Other than direction
        and the starting point, the search options initially specified
        (case sensitivity, window wrap, and full/partial match) are
        preserved.
        """

        lastQuery = find.getLastQuery()
        if lastQuery:
            lastQuery.searchBackwards = False
            lastQuery.startAtTop = False
            self.find(lastQuery)
        else:
            orca.showFindGUI()

    def findPrevious(self, inputEvent):
        """Searches backwards for the next instance of the string
        searched for via the Orca Find dialog.  Other than direction
        and the starting point, the search options initially specified
        (case sensitivity, window wrap, and full/or partial match) are
        preserved.
        """

        lastQuery = find.getLastQuery()
        if lastQuery:
            lastQuery.searchBackwards = True
            lastQuery.startAtTop = False
            self.find(lastQuery)
        else:
            orca.showFindGUI()

    def addBookmark(self, inputEvent):
        """ Add an in-page accessible object bookmark for this key.
        Delegates to Bookmark.addBookmark """
        bookmarks = self.getBookmarks()
        bookmarks.addBookmark(inputEvent)

    def goToBookmark(self, inputEvent):
        """ Go to the bookmark indexed by inputEvent.hw_code.  Delegates to
        Bookmark.goToBookmark """
        bookmarks = self.getBookmarks()
        bookmarks.goToBookmark(inputEvent)

    def goToNextBookmark(self, inputEvent):
        """ Go to the next bookmark location.  If no bookmark has yet to be
        selected, the first bookmark will be used.  Delegates to
        Bookmark.goToNextBookmark """
        bookmarks = self.getBookmarks()
        bookmarks.goToNextBookmark(inputEvent)

    def goToPrevBookmark(self, inputEvent):
        """ Go to the previous bookmark location.  If no bookmark has yet to
        be selected, the first bookmark will be used.  Delegates to
        Bookmark.goToPrevBookmark """
        bookmarks = self.getBookmarks()
        bookmarks.goToPrevBookmark(inputEvent)

    def saveBookmarks(self, inputEvent):
        """ Save the bookmarks for this script. Delegates to
        Bookmark.saveBookmarks """
        bookmarks = self.getBookmarks()
        bookmarks.saveBookmarks(inputEvent)

    def panBrailleLeft(self, inputEvent=None, panAmount=0):
        """Pans the braille display to the left.  If panAmount is non-zero,
        the display is panned by that many cells.  If it is 0, the display
        is panned one full display width.  In flat review mode, panning
        beyond the beginning will take you to the end of the previous line.

        In focus tracking mode, the cursor stays at its logical position.
        In flat review mode, the review cursor moves to character
        associated with cell 0."""

        if self.flatReviewContext:
            if self.isBrailleBeginningShowing():
                self.flatReviewContext.goBegin(flat_review.Context.LINE)
                self.reviewPreviousCharacter(inputEvent)
            else:
                self.panBrailleInDirection(panAmount, panToLeft=True)

            # This will update our target cursor cell
            #
            self._setFlatReviewContextToBeginningOfBrailleDisplay()

            [charString, x, y, width, height] = \
                self.flatReviewContext.getCurrent(flat_review.Context.CHAR)

            self.targetCursorCell = 1
            self.updateBrailleReview(self.targetCursorCell)
        elif self.isBrailleBeginningShowing() and orca_state.locusOfFocus \
             and self.utilities.isTextArea(orca_state.locusOfFocus):

            # If we're at the beginning of a line of a multiline text
            # area, then force it's caret to the end of the previous
            # line.  The assumption here is that we're currently
            # viewing the line that has the caret -- which is a pretty
            # good assumption for focus tacking mode.  When we set the
            # caret position, we will get a caret event, which will
            # then update the braille.
            #
            text = orca_state.locusOfFocus.queryText()
            [lineString, startOffset, endOffset] = text.getTextAtOffset(
                text.caretOffset,
                pyatspi.TEXT_BOUNDARY_LINE_START)
            movedCaret = False
            if startOffset > 0:
                movedCaret = text.setCaretOffset(startOffset - 1)

            # If we didn't move the caret and we're in a terminal, we
            # jump into flat review to review the text.  See
            # http://bugzilla.gnome.org/show_bug.cgi?id=482294.
            #
            if (not movedCaret) \
               and (orca_state.locusOfFocus.getRole() \
                    == pyatspi.ROLE_TERMINAL):
                context = self.getFlatReviewContext()
                context.goBegin(flat_review.Context.LINE)
                self.reviewPreviousCharacter(inputEvent)
        else:
            self.panBrailleInDirection(panAmount, panToLeft=True)
            # We might be panning through a flashed message.
            #
            braille.resetFlashTimer()
            self.refreshBraille(False, stopFlash=False)

        return True

    def panBrailleLeftOneChar(self, inputEvent=None):
        """Nudges the braille display one character to the left.

        In focus tracking mode, the cursor stays at its logical position.
        In flat review mode, the review cursor moves to character
        associated with cell 0."""

        self.panBrailleLeft(inputEvent, 1)

    def panBrailleRight(self, inputEvent=None, panAmount=0):
        """Pans the braille display to the right.  If panAmount is non-zero,
        the display is panned by that many cells.  If it is 0, the display
        is panned one full display width.  In flat review mode, panning
        beyond the end will take you to the begininng of the next line.

        In focus tracking mode, the cursor stays at its logical position.
        In flat review mode, the review cursor moves to character
        associated with cell 0."""

        if self.flatReviewContext:
            if self.isBrailleEndShowing():
                self.flatReviewContext.goEnd(flat_review.Context.LINE)
                self.reviewNextCharacter(inputEvent)
            else:
                self.panBrailleInDirection(panAmount, panToLeft=False)

            # This will update our target cursor cell
            #
            self._setFlatReviewContextToBeginningOfBrailleDisplay()

            [charString, x, y, width, height] = \
                self.flatReviewContext.getCurrent(flat_review.Context.CHAR)

            self.targetCursorCell = 1
            self.updateBrailleReview(self.targetCursorCell)
        elif self.isBrailleEndShowing() and orca_state.locusOfFocus \
             and self.utilities.isTextArea(orca_state.locusOfFocus):
            # If we're at the end of a line of a multiline text area, then
            # force it's caret to the beginning of the next line.  The
            # assumption here is that we're currently viewing the line that
            # has the caret -- which is a pretty good assumption for focus
            # tacking mode.  When we set the caret position, we will get a
            # caret event, which will then update the braille.
            #
            text = orca_state.locusOfFocus.queryText()
            [lineString, startOffset, endOffset] = text.getTextAtOffset(
                text.caretOffset,
                pyatspi.TEXT_BOUNDARY_LINE_START)
            if endOffset < text.characterCount:
                text.setCaretOffset(endOffset)
        else:
            self.panBrailleInDirection(panAmount, panToLeft=False)
            # We might be panning through a flashed message.
            #
            braille.resetFlashTimer()
            self.refreshBraille(False, stopFlash=False)

        return True

    def panBrailleRightOneChar(self, inputEvent=None):
        """Nudges the braille display one character to the right.

        In focus tracking mode, the cursor stays at its logical position.
        In flat review mode, the review cursor moves to character
        associated with cell 0."""

        self.panBrailleRight(inputEvent, 1)

    def goBrailleHome(self, inputEvent=None):
        """Returns to the component with focus."""

        if self.flatReviewContext:
            return self.toggleFlatReviewMode(inputEvent)
        else:
            return braille.returnToRegionWithFocus(inputEvent)

    def setContractedBraille(self, inputEvent=None):
        """Toggles contracted braille."""

        self._setContractedBraille(inputEvent)
        return True

    def processRoutingKey(self, inputEvent=None):
        """Processes a cursor routing key."""

        braille.processRoutingKey(inputEvent)
        return True

    def processBrailleCutBegin(self, inputEvent=None):
        """Clears the selection and moves the caret offset in the currently
        active text area.
        """

        obj, caretOffset = self.getBrailleCaretContext(inputEvent)

        if caretOffset >= 0:
            self.utilities.clearTextSelection(obj)
            self.utilities.setCaretOffset(obj, caretOffset)

        return True

    def processBrailleCutLine(self, inputEvent=None):
        """Extends the text selection in the currently active text
        area and also copies the selected text to the system clipboard."""

        obj, caretOffset = self.getBrailleCaretContext(inputEvent)

        if caretOffset >= 0:
            self.utilities.adjustTextSelection(obj, caretOffset)
            texti = obj.queryText()
            startOffset, endOffset = texti.getSelection(0)
            string = texti.getText(startOffset, endOffset)
            clipboard = Gtk.Clipboard.get(Gdk.Atom.intern("CLIPBOARD", False))
            clipboard.set_text(string, len(string))

        return True

    def routePointerToItem(self, inputEvent=None):
        """Moves the mouse pointer to the current item."""

        # Store the original location for scripts which want to restore
        # it later.
        #
        self.oldMouseCoordinates = self.utilities.absoluteMouseCoordinates()
        self.lastMouseRoutingTime = time.time()
        if self.flatReviewContext:
            self.flatReviewContext.routeToCurrent()
        else:
            try:
                eventsynthesizer.routeToCharacter(orca_state.locusOfFocus)
            except:
                try:
                    eventsynthesizer.routeToObject(orca_state.locusOfFocus)
                except:
                    full = messages.LOCATION_NOT_FOUND_FULL
                    brief = messages.LOCATION_NOT_FOUND_BRIEF
                    self.presentMessage(full, brief)

        return True

    def presentStatusBar(self, inputEvent):
        """Speaks and brailles the contents of the status bar and/or default
        button of the window with focus.
        """

        obj = orca_state.locusOfFocus
        self.updateBraille(obj)
        voice = self.voices[settings.DEFAULT_VOICE]

        frame, dialog = self.utilities.frameAndDialog(obj)
        if frame:
            # In windows with lots of objects (Thunderbird, Firefox, etc.)
            # If we wait until we've checked for both the status bar and
            # a default button, there may be a noticable delay. Therefore,
            # speak the status bar info immediately and then go looking
            # for a default button.
            #
            msg = self.speechGenerator.generateStatusBar(frame)
            if msg:
                self.presentMessage(msg, voice=voice)

        window = dialog or frame
        if window:
            msg = self.speechGenerator.generateDefaultButton(window)
            if msg:
                self.presentMessage(msg, voice=voice)

    def presentTitle(self, inputEvent):
        """Speaks and brailles the title of the window with focus."""

        title = self.speechGenerator.generateTitle(orca_state.locusOfFocus)
        for (string, voice) in title:
            self.presentMessage(string, voice=voice)

    def readCharAttributes(self, inputEvent=None):
        """Reads the attributes associated with the current text character.
        Calls outCharAttributes to speak a list of attributes. By default,
        a certain set of attributes will be spoken. If this is not desired,
        then individual application scripts should override this method to
        only speak the subset required.
        """

        attrs, start, end = self.utilities.textAttributes(orca_state.locusOfFocus, None, True)

        # Get a dictionary of text attributes that the user cares about.
        [userAttrList, userAttrDict] = self.utilities.stringToKeysAndDict(
            _settingsManager.getSetting('enabledSpokenTextAttributes'))

        # Because some implementors make up their own attribute names,
        # we need to convert.
        userAttrList = list(map(self.utilities.getAppNameForAttribute, userAttrList))
        nullValues = ['0', '0mm', 'none', 'false']

        for key in userAttrList:
            value = attrs.get(key)
            ignoreIfValue = userAttrDict.get(key)
            if value in nullValues and ignoreIfValue in nullValues:
                continue

            if value and value != ignoreIfValue:
                self.speakMessage(self.utilities.localizeTextAttribute(key, value))

        return True

    def leftClickReviewItem(self, inputEvent=None):
        """Performs a left mouse button click on the current item."""

        if self.flatReviewContext:
            self.flatReviewContext.clickCurrent(1)
        else:
            try:
                eventsynthesizer.clickCharacter(orca_state.locusOfFocus, 1)
            except:
                try:
                    eventsynthesizer.clickObject(orca_state.locusOfFocus, 1)
                except:
                    self.speakMessage(messages.LOCATION_NOT_FOUND_FULL)
        return True

    def rightClickReviewItem(self, inputEvent=None):
        """Performs a right mouse button click on the current item."""

        if self.flatReviewContext:
            self.flatReviewContext.clickCurrent(3)
        else:
            try:
                eventsynthesizer.clickCharacter(orca_state.locusOfFocus, 3)
            except:
                try:
                    eventsynthesizer.clickObject(orca_state.locusOfFocus, 3)
                except:
                    full = messages.LOCATION_NOT_FOUND_FULL
                    brief = messages.LOCATION_NOT_FOUND_BRIEF
                    self.presentMessage(full, brief)

        return True

    def spellCurrentItem(self, itemString):
        """Spell the current flat review word or line.

        Arguments:
        - itemString: the string to spell.
        """

        for character in itemString:
            self.speakCharacter(character)

    def _reviewCurrentItem(self, inputEvent, targetCursorCell=0,
                           speechType=1):
        """Presents the current item to the user.

        Arguments:
        - inputEvent - the current input event.
        - targetCursorCell - if non-zero, the target braille cursor cell.
        - speechType - the desired presentation: speak (1), spell (2), or
                       phonetic (3).
        """

        context = self.getFlatReviewContext()
        [wordString, x, y, width, height] = \
                 context.getCurrent(flat_review.Context.WORD)

        # Don't announce anything from speech if the user used
        # the Braille display as an input device.
        #
        if not isinstance(inputEvent, input_event.BrailleEvent):
            if (not wordString) \
               or (not len(wordString)) \
               or (wordString == "\n"):
                speech.speak(messages.BLANK)
            else:
                [lineString, x, y, width, height] = \
                         context.getCurrent(flat_review.Context.LINE)
                if lineString == "\n":
                    speech.speak(messages.BLANK)
                elif wordString.isspace():
                    speech.speak(messages.WHITE_SPACE)
                elif wordString.isupper() and speechType == 1:
                    speech.speak(wordString,
                                 self.voices[settings.UPPERCASE_VOICE])
                elif speechType == 2:
                    self.spellCurrentItem(wordString)
                elif speechType == 3:
                    self.phoneticSpellCurrentItem(wordString)
                elif speechType == 1:
                    wordString = self.utilities.adjustForRepeats(wordString)
                    speech.speak(wordString)

        self.updateBrailleReview(targetCursorCell)
        self.currentReviewContents = wordString

        return True

    def reviewCurrentAccessible(self, inputEvent):
        context = self.getFlatReviewContext()
        [zoneString, x, y, width, height] = \
                 context.getCurrent(flat_review.Context.ZONE)

        # Don't announce anything from speech if the user used
        # the Braille display as an input device.
        #
        if not isinstance(inputEvent, input_event.BrailleEvent):
            utterances = self.speechGenerator.generateSpeech(
                    context.getCurrentAccessible())
            utterances.extend(self.tutorialGenerator.getTutorial(
                    context.getCurrentAccessible(), False))
            speech.speak(utterances)
        return True

    def reviewPreviousItem(self, inputEvent):
        """Moves the flat review context to the previous item.  Places
        the flat review cursor at the beginning of the item."""

        context = self.getFlatReviewContext()

        moved = context.goPrevious(flat_review.Context.WORD,
                                   flat_review.Context.WRAP_LINE)

        if moved:
            self._reviewCurrentItem(inputEvent)
            self.targetCursorCell = self.getBrailleCursorCell()

        return True

    def reviewNextItem(self, inputEvent):
        """Moves the flat review context to the next item.  Places
        the flat review cursor at the beginning of the item."""

        context = self.getFlatReviewContext()

        moved = context.goNext(flat_review.Context.WORD,
                               flat_review.Context.WRAP_LINE)

        if moved:
            self._reviewCurrentItem(inputEvent)
            self.targetCursorCell = self.getBrailleCursorCell()

        return True

    def reviewCurrentCharacter(self, inputEvent):
        """Brailles and speaks the current flat review character."""

        self._reviewCurrentCharacter(inputEvent, 1)

        return True

    def reviewSpellCurrentCharacter(self, inputEvent):
        """Brailles and 'spells' (phonetically) the current flat review
        character.
        """

        self._reviewCurrentCharacter(inputEvent, 2)

        return True

    def reviewUnicodeCurrentCharacter(self, inputEvent):
        """Brailles and speaks unicode information about the current flat
        review character.
        """

        self._reviewCurrentCharacter(inputEvent, 3)

        return True

    def _reviewCurrentCharacter(self, inputEvent, speechType=1):
        """Presents the current flat review character via braille and speech.

        Arguments:
        - inputEvent - the current input event.
        - speechType - the desired presentation:
                       speak (1),
                       phonetic (2)
                       unicode value information (3)
        """

        context = self.getFlatReviewContext()

        [charString, x, y, width, height] = \
                 context.getCurrent(flat_review.Context.CHAR)

        # Don't announce anything from speech if the user used
        # the Braille display as an input device.
        #
        if not isinstance(inputEvent, input_event.BrailleEvent):
            if (not charString) or (not len(charString)):
                speech.speak(messages.BLANK)
            else:
                [lineString, x, y, width, height] = \
                         context.getCurrent(flat_review.Context.LINE)
                if lineString == "\n" and speechType != 3:
                    speech.speak(messages.BLANK)
                elif speechType == 3:
                    self.speakUnicodeCharacter(charString)
                elif speechType == 2:
                    self.phoneticSpellCurrentItem(charString)
                else:
                    self.speakCharacter(charString)

        self.updateBrailleReview()
        self.currentReviewContents = charString

        return True

    def reviewPreviousCharacter(self, inputEvent):
        """Moves the flat review context to the previous character.  Places
        the flat review cursor at character."""

        context = self.getFlatReviewContext()

        moved = context.goPrevious(flat_review.Context.CHAR,
                                   flat_review.Context.WRAP_LINE)

        if moved:
            self._reviewCurrentCharacter(inputEvent)
            self.targetCursorCell = self.getBrailleCursorCell()

        return True

    def reviewEndOfLine(self, inputEvent):
        """Moves the flat review context to the end of the line.  Places
        the flat review cursor at the end of the line."""

        context = self.getFlatReviewContext()
        context.goEnd(flat_review.Context.LINE)

        self.reviewCurrentCharacter(inputEvent)
        self.targetCursorCell = self.getBrailleCursorCell()

        return True

    def reviewNextCharacter(self, inputEvent):
        """Moves the flat review context to the next character.  Places
        the flat review cursor at character."""

        context = self.getFlatReviewContext()

        moved = context.goNext(flat_review.Context.CHAR,
                               flat_review.Context.WRAP_LINE)

        if moved:
            self._reviewCurrentCharacter(inputEvent)
            self.targetCursorCell = self.getBrailleCursorCell()

        return True

    def reviewAbove(self, inputEvent):
        """Moves the flat review context to the character most directly
        above the current flat review cursor.  Places the flat review
        cursor at character."""

        context = self.getFlatReviewContext()

        moved = context.goAbove(flat_review.Context.CHAR,
                                flat_review.Context.WRAP_LINE)

        if moved:
            self._reviewCurrentItem(inputEvent, self.targetCursorCell)

        return True

    def reviewBelow(self, inputEvent):
        """Moves the flat review context to the character most directly
        below the current flat review cursor.  Places the flat review
        cursor at character."""

        context = self.getFlatReviewContext()

        moved = context.goBelow(flat_review.Context.CHAR,
                                flat_review.Context.WRAP_LINE)

        if moved:
            self._reviewCurrentItem(inputEvent, self.targetCursorCell)

        return True

    def reviewCurrentLine(self, inputEvent):
        """Brailles and speaks the current flat review line."""

        self._reviewCurrentLine(inputEvent, 1)

        return True

    def reviewSpellCurrentLine(self, inputEvent):
        """Brailles and spells the current flat review line."""

        self._reviewCurrentLine(inputEvent, 2)

        return True

    def reviewPhoneticCurrentLine(self, inputEvent):
        """Brailles and phonetically spells the current flat review line."""

        self._reviewCurrentLine(inputEvent, 3)

        return True

    def _reviewCurrentLine(self, inputEvent, speechType=1):
        """Presents the current flat review line via braille and speech.

        Arguments:
        - inputEvent - the current input event.
        - speechType - the desired presentation: speak (1), spell (2), or
                       phonetic (3)
        """

        context = self.getFlatReviewContext()

        [lineString, x, y, width, height] = \
                 context.getCurrent(flat_review.Context.LINE)

        # Don't announce anything from speech if the user used
        # the Braille display as an input device.
        #
        if not isinstance(inputEvent, input_event.BrailleEvent):
            if (not lineString) \
               or (not len(lineString)) \
               or (lineString == "\n"):
                speech.speak(messages.BLANK)
            elif lineString.isspace():
                speech.speak(messages.WHITE_SPACE)
            elif lineString.isupper() \
                 and (speechType < 2 or speechType > 3):
                speech.speak(lineString, self.voices[settings.UPPERCASE_VOICE])
            elif speechType == 2:
                self.spellCurrentItem(lineString)
            elif speechType == 3:
                self.phoneticSpellCurrentItem(lineString)
            else:
                lineString = self.utilities.adjustForRepeats(lineString)
                speech.speak(lineString)

        self.updateBrailleReview()
        self.currentReviewContents = lineString

        return True

    def reviewPreviousLine(self, inputEvent):
        """Moves the flat review context to the beginning of the
        previous line."""

        context = self.getFlatReviewContext()

        moved = context.goPrevious(flat_review.Context.LINE,
                                   flat_review.Context.WRAP_LINE)

        if moved:
            self._reviewCurrentLine(inputEvent)
            self.targetCursorCell = self.getBrailleCursorCell()

        return True

    def reviewHome(self, inputEvent):
        """Moves the flat review context to the top left of the current
        window."""

        context = self.getFlatReviewContext()

        context.goBegin()

        self._reviewCurrentLine(inputEvent)
        self.targetCursorCell = self.getBrailleCursorCell()

        return True

    def reviewNextLine(self, inputEvent):
        """Moves the flat review context to the beginning of the
        next line.  Places the flat review cursor at the beginning
        of the line."""

        context = self.getFlatReviewContext()

        moved = context.goNext(flat_review.Context.LINE,
                               flat_review.Context.WRAP_LINE)

        if moved:
            self._reviewCurrentLine(inputEvent)
            self.targetCursorCell = self.getBrailleCursorCell()

        return True

    def reviewBottomLeft(self, inputEvent):
        """Moves the flat review context to the beginning of the
        last line in the window.  Places the flat review cursor at
        the beginning of the line."""

        context = self.getFlatReviewContext()

        context.goEnd(flat_review.Context.WINDOW)
        context.goBegin(flat_review.Context.LINE)
        self._reviewCurrentLine(inputEvent)
        self.targetCursorCell = self.getBrailleCursorCell()

        return True

    def reviewEnd(self, inputEvent):
        """Moves the flat review context to the end of the
        last line in the window.  Places the flat review cursor
        at the end of the line."""

        context = self.getFlatReviewContext()
        context.goEnd()

        self._reviewCurrentLine(inputEvent)
        self.targetCursorCell = self.getBrailleCursorCell()

        return True

    def reviewCurrentItem(self, inputEvent, targetCursorCell=0):
        """Brailles and speaks the current item to the user."""

        self._reviewCurrentItem(inputEvent, targetCursorCell, 1)

        return True

    def reviewSpellCurrentItem(self, inputEvent, targetCursorCell=0):
        """Brailles and spells the current item to the user."""

        self._reviewCurrentItem(inputEvent, targetCursorCell, 2)

        return True

    def reviewPhoneticCurrentItem(self, inputEvent, targetCursorCell=0):
        """Brailles and phonetically spells the current item to the user."""

        self._reviewCurrentItem(inputEvent, targetCursorCell, 3)

        return True

    def flatReviewCopy(self, inputEvent):
        """Copies the contents of the item under flat review to and places
        them in the clipboard."""

        if self.flatReviewContext:
            clipboard = Gtk.Clipboard.get(Gdk.Atom.intern("CLIPBOARD", False))
            clipboard.set_text(
                self.currentReviewContents, len(self.currentReviewContents))
            self.presentMessage(messages.FLAT_REVIEW_COPIED)
        else:
            self.presentMessage(messages.FLAT_REVIEW_NOT_IN)

        return True

    def _appendToClipboard(self, clipboard, text, newText):
        """Appends newText to text and places the results in the 
        clipboard."""

        text = text.rstrip("\n")
        text = "%s\n%s" % (text, newText)
        if clipboard:
            clipboard.set_text(text, len(text))

        return True

    def flatReviewAppend(self, inputEvent):
        """Appends the contents of the item under flat review to
        the clipboard."""

        if self.flatReviewContext:
            clipboard = Gtk.Clipboard.get(Gdk.Atom.intern("CLIPBOARD", False))
            clipboard.request_text(
                self._appendToClipboard, self.currentReviewContents)
            self.presentMessage(messages.FLAT_REVIEW_APPENDED)
        else:
            self.presentMessage(messages.FLAT_REVIEW_NOT_IN)

        return True

    def sayAll(self, inputEvent, obj=None, offset=None):
        try:
            clickCount = inputEvent.getClickCount()
        except:
            clickCount = 1
        doubleClick = clickCount == 2

        if doubleClick:
            # Try to "say all" for the current dialog/window by flat
            # reviewing everything. See bug #354462 for more details.
            #
            context = self.getFlatReviewContext()

            utterances = []
            context.goBegin()
            while True:
                [wordString, x, y, width, height] = \
                         context.getCurrent(flat_review.Context.ZONE)

                utterances.append(wordString)

                moved = context.goNext(flat_review.Context.ZONE,
                                       flat_review.Context.WRAP_LINE)

                if not moved:
                    break

            speech.speak(utterances)
            return

        obj = obj or orca_state.locusOfFocus
        try:
            text = obj.queryText()
        except NotImplementedError:
            utterances = self.speechGenerator.generateSpeech(obj)
            utterances.extend(self.tutorialGenerator.getTutorial(obj, False))
            speech.speak(utterances)
        except AttributeError:
            pass
        else:
            if offset == None:
                offset = text.caretOffset
            speech.sayAll(self.textLines(obj, offset),
                          self.__sayAllProgressCallback)

        return True

    def toggleFlatReviewMode(self, inputEvent=None):
        """Toggles between flat review mode and focus tracking mode."""

        verbosity = _settingsManager.getSetting('speechVerbosityLevel')
        if self.flatReviewContext:
            if inputEvent and verbosity != settings.VERBOSITY_LEVEL_BRIEF:
                self.presentMessage(messages.FLAT_REVIEW_STOP)
            self.flatReviewContext = None
            self.updateBraille(orca_state.locusOfFocus)
        else:
            if inputEvent and verbosity != settings.VERBOSITY_LEVEL_BRIEF:
                self.presentMessage(messages.FLAT_REVIEW_START)
            context = self.getFlatReviewContext()
            [wordString, x, y, width, height] = \
                     context.getCurrent(flat_review.Context.WORD)
            self._reviewCurrentItem(inputEvent, self.targetCursorCell)

        return True

    def toggleSilenceSpeech(self, inputEvent=None):
        """Toggle the silencing of speech.

        Returns True to indicate the input event has been consumed.
        """
        speech.stop()
        if _settingsManager.getSetting('silenceSpeech'):
            _settingsManager.setSetting('silenceSpeech', False)
            self.presentMessage(messages.SPEECH_ENABLED)
        elif not _settingsManager.getSetting('enableSpeech'):
            _settingsManager.setSetting('enableSpeech', True)
            speech.init()
            self.presentMessage(messages.SPEECH_ENABLED)
        else:
            self.presentMessage(messages.SPEECH_DISABLED)
            _settingsManager.setSetting('silenceSpeech', True)
        return True

    def toggleSpeechVerbosity(self, inputEvent=None):
        """Toggles speech verbosity level between verbose and brief."""

        value = _settingsManager.getSetting('speechVerbosityLevel')
        if value == settings.VERBOSITY_LEVEL_BRIEF:
            self.presentMessage(messages.SPEECH_VERBOSITY_VERBOSE)
            _settingsManager.setSetting(
                'speechVerbosityLevel', settings.VERBOSITY_LEVEL_VERBOSE)
        else:
            self.presentMessage(messages.SPEECH_VERBOSITY_BRIEF)
            _settingsManager.setSetting(
                'speechVerbosityLevel', settings.VERBOSITY_LEVEL_BRIEF)

        return True

    def toggleSpeakingIndentationJustification(self, inputEvent=None):
        """Toggles the speaking of indentation and justification."""

        value = _settingsManager.getSetting('enableSpeechIndentation')
        _settingsManager.setSetting('enableSpeechIndentation', not value)
        if _settingsManager.getSetting('enableSpeechIndentation'):
            full = messages.INDENTATION_JUSTIFICATION_ON_FULL
            brief = messages.INDENTATION_JUSTIFICATION_ON_BRIEF
        else:
            full = messages.INDENTATION_JUSTIFICATION_OFF_FULL
            brief = messages.INDENTATION_JUSTIFICATION_OFF_BRIEF
        self.presentMessage(full, brief)

        return True

    def cycleSpeakingPunctuationLevel(self, inputEvent=None):
        """ Cycle through the punctuation levels for speech. """

        currentLevel = _settingsManager.getSetting('verbalizePunctuationStyle')
        if currentLevel == settings.PUNCTUATION_STYLE_NONE:
            newLevel = settings.PUNCTUATION_STYLE_SOME
            full = messages.PUNCTUATION_SOME_FULL
            brief = messages.PUNCTUATION_SOME_BRIEF
        elif currentLevel == settings.PUNCTUATION_STYLE_SOME:
            newLevel = settings.PUNCTUATION_STYLE_MOST
            full = messages.PUNCTUATION_MOST_FULL
            brief = messages.PUNCTUATION_MOST_BRIEF
        elif currentLevel == settings.PUNCTUATION_STYLE_MOST:
            newLevel = settings.PUNCTUATION_STYLE_ALL
            full = messages.PUNCTUATION_ALL_FULL
            brief = messages.PUNCTUATION_ALL_BRIEF
        else:
            newLevel = settings.PUNCTUATION_STYLE_NONE
            full = messages.PUNCTUATION_NONE_FULL
            brief = messages.PUNCTUATION_NONE_BRIEF

        _settingsManager.setSetting('verbalizePunctuationStyle', newLevel)
        self.presentMessage(full, brief)
        speech.updatePunctuationLevel()
        return True

    def cycleSettingsProfile(self, inputEvent=None):
        """Cycle through the user's existing settings profiles."""

        profiles = _settingsManager.availableProfiles()
        if not (profiles and profiles[0]):
            self.presentMessage(messages.PROFILE_NOT_FOUND)
            return True

        isMatch = lambda x: x[1] == _settingsManager.getProfile()
        current = list(filter(isMatch, profiles))[0]
        try:
            name, profileID = profiles[profiles.index(current) + 1]
        except IndexError:
            name, profileID = profiles[0]

        _settingsManager.setProfile(profileID, updateLocale=True)

        # TODO: The right fix is to go find each and every case where we use
        # self.voices directly and instead get the voices from the Settings
        # Manager. But that's too big a change too close to code freeze. So
        # for now we'll hack.
        self.voices = _settingsManager.getSetting('voices')

        # TODO: This is another "too close to code freeze" hack to cause the
        # command names to be presented in the correct language.
        self.setupInputEventHandlers()

        self.presentMessage(messages.PROFILE_CHANGED % name, name)
        return True

    def cycleCapitalizationStyle(self, inputEvent=None):
        """ Cycle through the speech-dispatcher capitalization styles. """

        currentStyle = _settingsManager.getSetting('capitalizationStyle')
        if currentStyle == settings.CAPITALIZATION_STYLE_NONE:
            newStyle = settings.CAPITALIZATION_STYLE_SPELL
            full = messages.CAPITALIZATION_SPELL_FULL
            brief = messages.CAPITALIZATION_SPELL_BRIEF
        elif currentStyle == settings.CAPITALIZATION_STYLE_SPELL:
            newStyle = settings.CAPITALIZATION_STYLE_ICON
            full = messages.CAPITALIZATION_ICON_FULL
            brief = messages.CAPITALIZATION_ICON_BRIEF
        else:
            newStyle = settings.CAPITALIZATION_STYLE_NONE
            full = messages.CAPITALIZATION_NONE_FULL
            brief = messages.CAPITALIZATION_NONE_BRIEF

        _settingsManager.setSetting('capitalizationStyle', newStyle)
        self.presentMessage(full, brief)
        speech.updateCapitalizationStyle()
        return True

    def cycleKeyEcho(self, inputEvent=None):
        (newKey, newWord, newSentence) = (False, False, False)
        key = _settingsManager.getSetting('enableKeyEcho')
        word = _settingsManager.getSetting('enableEchoByWord')
        sentence = _settingsManager.getSetting('enableEchoBySentence')

        if (key, word, sentence) == (False, False, False):
            (newKey, newWord, newSentence) = (True, False, False)
            full = messages.KEY_ECHO_KEY_FULL
            brief = messages.KEY_ECHO_KEY_BRIEF
        elif (key, word, sentence) == (True, False, False):
            (newKey, newWord, newSentence) = (False, True, False)
            full = messages.KEY_ECHO_WORD_FULL
            brief = messages.KEY_ECHO_WORD_BRIEF
        elif (key, word, sentence) == (False, True, False):
            (newKey, newWord, newSentence) = (False, False, True)
            full = messages.KEY_ECHO_SENTENCE_FULL
            brief = messages.KEY_ECHO_SENTENCE_BRIEF
        elif (key, word, sentence) == (False, False, True):
            (newKey, newWord, newSentence) = (True, True, False)
            full = messages.KEY_ECHO_KEY_AND_WORD_FULL
            brief = messages.KEY_ECHO_KEY_AND_WORD_BRIEF
        elif (key, word, sentence) == (True, True, False):
            (newKey, newWord, newSentence) = (False, True, True)
            full = messages.KEY_ECHO_WORD_AND_SENTENCE_FULL
            brief = messages.KEY_ECHO_WORD_AND_SENTENCE_BRIEF
        else:
            (newKey, newWord, newSentence) = (False, False, False)
            full = messages.KEY_ECHO_NONE_FULL
            brief = messages.KEY_ECHO_NONE_BRIEF

        _settingsManager.setSetting('enableKeyEcho', newKey)
        _settingsManager.setSetting('enableEchoByWord', newWord)
        _settingsManager.setSetting('enableEchoBySentence', newSentence)
        self.presentMessage(full, brief)
        return True

    def toggleTableCellReadMode(self, inputEvent=None):
        """Toggles an indicator for whether we should just read the current
        table cell or read the whole row."""

        speakRow = _settingsManager.getSetting('readTableCellRow')
        _settingsManager.setSetting('readTableCellRow', not speakRow)
        if not speakRow:
            line = messages.TABLE_MODE_ROW
        else:
            line = messages.TABLE_MODE_CELL

        self.presentMessage(line)

        return True

    def doWhereAmI(self, inputEvent, basicOnly):
        """Peforms the whereAmI operation.

        Arguments:
        - inputEvent:     The original inputEvent
        """

        obj = orca_state.locusOfFocus
        self.updateBraille(obj)

        return self.whereAmI.whereAmI(obj, basicOnly)

    def whereAmIBasic(self, inputEvent):
        """Speaks basic information about the current object of interest.
        """

        self.doWhereAmI(inputEvent, True)

    def whereAmIDetailed(self, inputEvent):
        """Speaks detailed/custom information about the current object of
        interest.
        """

        self.doWhereAmI(inputEvent, False)

    def cycleDebugLevel(self, inputEvent=None):
        levels = [debug.LEVEL_ALL, "all",
                  debug.LEVEL_FINEST, "finest",
                  debug.LEVEL_FINER, "finer",
                  debug.LEVEL_FINE, "fine",
                  debug.LEVEL_CONFIGURATION, "configuration",
                  debug.LEVEL_INFO, "info",
                  debug.LEVEL_WARNING, "warning",
                  debug.LEVEL_SEVERE, "severe",
                  debug.LEVEL_OFF, "off"]

        try:
            levelIndex = levels.index(debug.debugLevel) + 2
        except:
            levelIndex = 0
        else:
            if levelIndex >= len(levels):
                levelIndex = 0

        debug.debugLevel = levels[levelIndex]
        briefMessage = levels[levelIndex + 1]
        fullMessage =  "Debug level %s." % briefMessage
        self.presentMessage(fullMessage, briefMessage)

        return True

    ########################################################################
    #                                                                      #
    # AT-SPI OBJECT EVENT HANDLERS                                         #
    #                                                                      #
    ########################################################################

    def noOp(self, event):
        """Just here to capture events.

        Arguments:
        - event: the Event
        """
        pass

    def onActiveChanged(self, event):
        """Callback for object:state-changed:active accessibility events."""

        if self.findCommandRun:
            self.findCommandRun = False
            self.find()

    def onActiveDescendantChanged(self, event):
        """Callback for object:active-descendant-changed accessibility events."""

        if not event.any_data:
            return

        if not event.source.getState().contains(pyatspi.STATE_FOCUSED) \
           and not event.any_data.getState().contains(pyatspi.STATE_FOCUSED):
            return

        if self.stopSpeechOnActiveDescendantChanged(event):
            speech.stop()

        orca.setLocusOfFocus(event, event.any_data)

    def onBusyChanged(self, event):
        """Callback for object:state-changed:busy accessibility events."""
        pass

    def onCheckedChanged(self, event):
        """Callback for object:state-changed:checked accessibility events."""

        obj = event.source
        if not self.utilities.isSameObject(obj, orca_state.locusOfFocus):
            return

        state = obj.getState()
        if state.contains(pyatspi.STATE_EXPANDABLE):
            return
 
        # Radio buttons normally change their state when you arrow to them,
        # so we handle the announcement of their state changes in the focus
        # handling code.  However, we do need to handle radio buttons where
        # the user needs to press the space key to select them.
        if obj.getRole() == pyatspi.ROLE_RADIO_BUTTON:
            eventString, mods = self.utilities.lastKeyAndModifiers()
            if not eventString in [" ", "space"]:
                return

        oldObj, oldState = self.pointOfReference.get('checkedChange', (None, 0))
        if hash(oldObj) == hash(obj) and oldState == event.detail1:
            return
 
        self.updateBraille(obj)
        speech.speak(self.speechGenerator.generateSpeech(obj, alreadyFocused=True))
        self.pointOfReference['checkedChange'] = hash(obj), event.detail1

    def onChildrenChanged(self, event):
        """Called when a child node has changed.

        Arguments:
        - event: the Event
        """
        pass

    def onCaretMoved(self, event):
        """Called whenever the caret moves.

        Arguments:
        - event: the Event
        """

        if not orca_state.locusOfFocus:
            return

        obj, offset = self.pointOfReference.get("lastCursorPosition", (None, -1))
        if offset == event.detail1 \
           and self.utilities.isSameObject(obj, event.source):
            return

        # Should the event source be the locusOfFocus?
        #
        try:
            role = orca_state.locusOfFocus.getRole()
        except (LookupError, RuntimeError):
            role = None
        if role in [pyatspi.ROLE_FRAME, pyatspi.ROLE_DIALOG]:
            frameApp = orca_state.locusOfFocus.getApplication()
            eventApp = event.source.getApplication()
            if frameApp == eventApp \
               and event.source.getState().contains(pyatspi.STATE_FOCUSED):
                orca.setLocusOfFocus(event, event.source, False)

        # Ignore caret movements from non-focused objects, unless the
        # currently focused object is the parent of the object which
        # has the caret.
        #
        if (event.source != orca_state.locusOfFocus) \
            and (event.source.parent != orca_state.locusOfFocus):
            return

        # We always automatically go back to focus tracking mode when
        # the caret moves in the focused object.
        #
        if self.flatReviewContext:
            self.toggleFlatReviewMode()

        text = event.source.queryText()
        self._saveLastCursorPosition(event.source, text.caretOffset)
        if text.getNSelections():
            return

        self._presentTextAtNewCaretPosition(event)

    def onDocumentReload(self, event):
        """Callback for document:reload accessibility events."""

        pass

    def onDocumentLoadComplete(self, event):
        """Callback for document:load-complete accessibility events."""

        pass

    def onDocumentLoadStopped(self, event):
        """Callback for document:load-stopped accessibility events."""

        pass

    def onExpandedChanged(self, event):
        """Callback for object:state-changed:expanded accessibility events."""

        obj = event.source
        role = obj.getRole()
        if not self.utilities.isSameObject(obj, orca_state.locusOfFocus) \
           and not role in [pyatspi.ROLE_TABLE_ROW, pyatspi.ROLE_COMBO_BOX]:
            return

        oldObj, oldState = self.pointOfReference.get('expandedChange', (None, 0))
        if hash(oldObj) == hash(obj) and oldState == event.detail1:
            return

        self.updateBraille(obj)
        speech.speak(self.speechGenerator.generateSpeech(obj, alreadyFocused=True))
        self.pointOfReference['expandedChange'] = hash(obj), event.detail1

    def onIndeterminateChanged(self, event):
        """Callback for object:state-changed:indeterminate accessibility events."""

        # If this state is cleared, the new state will become checked or unchecked
        # and we should get object:state-changed:checked events for those cases.
        # Therefore, if the state is not now indeterminate/partially checked,
        # ignore this event.
        if not event.detail1:
            return

        obj = event.source
        if not self.utilities.isSameObject(obj, orca_state.locusOfFocus):
            return

        oldObj, oldState = self.pointOfReference.get('indeterminateChange', (None, 0))
        if hash(oldObj) == hash(obj) and oldState == event.detail1:
            return

        self.updateBraille(obj)
        speech.speak(self.speechGenerator.generateSpeech(obj, alreadyFocused=True))
        self.pointOfReference['indeterminateChange'] = hash(obj), event.detail1

    def onMouseButton(self, event):
        """Called whenever the user presses or releases a mouse button.

        Arguments:
        - event: the Event
        """

        mouseEvent = input_event.MouseButtonEvent(event)
        orca_state.lastInputEvent = mouseEvent

        if mouseEvent.pressed:
            speech.stop()
            return

        # If we've received a mouse button released event, then check if
        # there are and text selections for the locus of focus and speak
        # them.
        #
        obj = orca_state.locusOfFocus
        try:
            text = obj.queryText()
        except:
            return

        self.updateBraille(orca_state.locusOfFocus)
        textContents = self.utilities.allSelectedText(obj)[0]
        if not textContents:
            return

        utterances = []
        utterances.append(textContents)
        utterances.append(messages.TEXT_SELECTED)
        speech.speak(utterances)

    def onNameChanged(self, event):
        """Callback for object:property-change:accessible-name events."""

        obj = event.source
        names = self.pointOfReference.get('names', {})
        oldName = names.get(hash(obj))
        if oldName == event.any_data:
            return

        # We are ignoring name changes in comboboxes that have focus
        # see bgo#617204
        role = obj.getRole()
        if role == pyatspi.ROLE_COMBO_BOX:
            return

        # Table cell accessibles in trees are often reused. When this occurs,
        # we get name-changed events when the selection changes.
        if role == pyatspi.ROLE_TABLE_CELL:
            return

        # Normally, we only care about name changes in the current object.
        # But with the new GtkHeaderBar, we are seeing instances where the
        # real frame remains the same, but the functional frame changes
        # e.g. g-c-c going from all settings to a specific panel.
        if not self.utilities.isSameObject(obj, orca_state.locusOfFocus):
            if role != pyatspi.ROLE_FRAME \
               or not obj.getState().contains(pyatspi.STATE_ACTIVE):
                return

        names[hash(obj)] = event.any_data
        self.pointOfReference['names'] = names
        self.updateBraille(obj)
        speech.speak(self.speechGenerator.generateSpeech(obj, alreadyFocused=True))

    def onPressedChanged(self, event):
        """Callback for object:state-changed:pressed accessibility events."""

        obj = event.source
        if not self.utilities.isSameObject(obj, orca_state.locusOfFocus):
            return

        oldObj, oldState = self.pointOfReference.get('pressedChange', (None, 0))
        if hash(oldObj) == hash(obj) and oldState == event.detail1:
            return

        self.updateBraille(obj)
        speech.speak(self.speechGenerator.generateSpeech(obj, alreadyFocused=True))
        self.pointOfReference['pressedChange'] = hash(obj), event.detail1

    def onSelectedChanged(self, event):
        """Callback for object:state-changed:selected accessibility events."""

        obj = event.source
        state = obj.getState()
        if not state.contains(pyatspi.STATE_FOCUSED):
            return

        if not self.utilities.isSameObject(orca_state.locusOfFocus, obj):
            return

        if _settingsManager.getSetting('onlySpeakDisplayedText'):
            return

        isSelected = state.contains(pyatspi.STATE_SELECTED)
        announceState = False
        keyString, mods = self.utilities.lastKeyAndModifiers()
        if keyString == "space":
            announceState = True
        elif keyString in ["Down", "Up"] \
             and isSelected and obj.getRole() == pyatspi.ROLE_TABLE_CELL:
            announceState = True

        if not announceState:
            return

        # TODO - JD: Unlike the other state-changed callbacks, it seems unwise
        # to call generateSpeech() here because that also will present the
        # expandable state if appropriate for the object type. The generators
        # need to gain some smarts w.r.t. state changes.

        voice = self.voices.get(settings.SYSTEM_VOICE)
        if event.detail1:
            speech.speak(messages.TEXT_SELECTED, voice, False)
        else:
            speech.speak(messages.TEXT_UNSELECTED, voice, False)

    def onSelectionChanged(self, event):
        """Callback for object:selection-changed accessibility events."""

        obj = event.source
        state = obj.getState()
        if state.contains(pyatspi.STATE_MANAGES_DESCENDANTS):
            return

        # TODO - JD: We need to give more thought to where we look to this
        # event and where we prefer object:state-changed:selected.

        # If the current item's selection is toggled, we'll present that
        # via the state-changed event.
        keyString, mods = self.utilities.lastKeyAndModifiers()
        if keyString == "space":
            return
 
        # Save the event source, if it is a menu or combo box. It will be
        # useful for optimizing componentAtDesktopCoords in the case that
        # the pointer is hovering over a menu item. The alternative is to
        # traverse the application's tree looking for potential moused-over
        # menu items.
        if obj.getRole() in (pyatspi.ROLE_COMBO_BOX, pyatspi.ROLE_MENU):
            self.lastSelectedMenu = obj

        selectedChildren = self.utilities.selectedChildren(obj)
        for child in selectedChildren:
            if not self.utilities.isLayoutOnly(child):
                orca.setLocusOfFocus(event, child)
                break

    def onSensitiveChanged(self, event):
        """Callback for object:state-changed:sensitive accessibility events."""
        pass

    def onFocus(self, event):
        """Callback for focus: accessibility events."""

        pass

    def onFocusedChanged(self, event):
        """Callback for object:state-changed:focused accessibility events."""

        if not event.detail1:
            return

        obj = event.source
        state = obj.getState()
        if not state.contains(pyatspi.STATE_FOCUSED):
            return

        window = self.utilities.topLevelObject(obj)
        if window:
            try:
                iconified = window.getState().contains(pyatspi.STATE_ICONIFIED)
            except:
                return

            if iconified:
                return

        if obj and obj.childCount and obj.getRole() != pyatspi.ROLE_COMBO_BOX:
            selectedChildren = self.utilities.selectedChildren(obj)
            if selectedChildren:
                obj = selectedChildren[0]

        orca.setLocusOfFocus(event, obj)

    def onShowingChanged(self, event):
        """Callback for object:state-changed:showing accessibility events."""

        obj = event.source
        role = obj.getRole()
        if role == pyatspi.ROLE_NOTIFICATION:
            speech.speak(self.speechGenerator.generateSpeech(obj))
            visibleOnly = not self.utilities.isStatusBarNotification(obj)
            labels = self.utilities.unrelatedLabels(obj, visibleOnly)
            msg = ''.join(map(self.utilities.displayedText, labels))
            self.displayBrailleMessage(msg, flashTime=settings.brailleFlashTime)
            notification_messages.saveMessage(msg)
            return

        if role == pyatspi.ROLE_TOOL_TIP:
            keyString, mods = self.utilities.lastKeyAndModifiers()
            if keyString != "F1" \
               and not _settingsManager.getSetting('presentToolTips'):
                return
            if event.detail1:
                self.presentToolTip(obj)
                return
 
            if orca_state.locusOfFocus and keyString == "F1":
                obj = orca_state.locusOfFocus
                self.updateBraille(obj)
                speech.speak(self.speechGenerator.generateSpeech(obj))
                return

    def onTextAttributesChanged(self, event):
        """Called when an object's text attributes change. Right now this
        method is only to handle the presentation of spelling errors on
        the fly. Also note that right now, the Gecko toolkit is the only
        one to present this information to us.

        Arguments:
        - event: the Event
        """

        verbosity = _settingsManager.getSetting('speechVerbosityLevel')
        if verbosity == settings.VERBOSITY_LEVEL_VERBOSE \
           and self.utilities.isSameObject(
                event.source, orca_state.locusOfFocus):
            try:
                text = event.source.queryText()
            except:
                return

            # If the misspelled word indicator has just appeared, it's
            # because the user typed a word boundary or navigated out
            # of the word. We don't want to have to store a full set of
            # each object's text attributes to compare, therefore, we'll
            # check the previous word (most likely case) and the next
            # word with respect to the current position.
            #
            offset = text.caretOffset
            if not text.getText(offset, offset+1).isalnum():
                offset -= 1
            if self.utilities.isWordMisspelled(event.source, offset-1) \
               or self.utilities.isWordMisspelled(event.source, offset+1):
                self.speakMessage(messages.MISSPELLED)

    def onTextDeleted(self, event):
        """Called whenever text is deleted from an object.

        Arguments:
        - event: the Event
        """

        # Ignore text deletions from non-focused objects, unless the
        # currently focused object is the parent of the object from which
        # text was deleted
        #
        if (event.source != orca_state.locusOfFocus) \
            and (event.source.parent != orca_state.locusOfFocus):
            return

        # We'll also ignore sliders because we get their output via
        # their values changing.
        #
        if event.source.getRole() == pyatspi.ROLE_SLIDER:
            return

        # [[[NOTE: WDW - if we handle events synchronously, we'll
        # be looking at the text object *before* the text was
        # actually removed from the object.  If we handle events
        # asynchronously, we'll be looking at the text object
        # *after* the text was removed.  The importance of knowing
        # this is that the output will differ depending upon how
        # orca.settings.asyncMode has been set.  For example, the
        # regression tests run in synchronous mode, so the output
        # they see will not be the same as what the user normally
        # experiences.]]]

        self.updateBraille(event.source)

        # The any_data member of the event object has the deleted text in
        # it - If the last key pressed was a backspace or delete key,
        # speak the deleted text.  [[[TODO: WDW - again, need to think
        # about the ramifications of this when it comes to editors such
        # as vi or emacs.
        #
        keyString, mods = self.utilities.lastKeyAndModifiers()
        if not keyString:
            return

        text = event.source.queryText()
        if keyString == "BackSpace":
            # Speak the character that has just been deleted.
            #
            character = event.any_data

        elif keyString == "Delete" \
             or (keyString == "D" and mods & keybindings.CTRL_MODIFIER_MASK):
            # Speak the character to the right of the caret after
            # the current right character has been deleted.
            #
            offset = text.caretOffset
            [character, startOffset, endOffset] = \
                text.getTextAtOffset(offset, pyatspi.TEXT_BOUNDARY_CHAR)

        else:
            return

        if len(character) == 1:
            self.speakCharacter(character)
            return

        if self.utilities.linkIndex(event.source, text.caretOffset) >= 0:
            voice = self.voices[settings.HYPERLINK_VOICE]
        elif character.isupper():
            voice = self.voices[settings.UPPERCASE_VOICE]
        else:
            voice = self.voices[settings.DEFAULT_VOICE]

        # We won't interrupt what else might be being spoken
        # right now because it is typically something else
        # related to this event.
        #
        speech.speak(character, voice, False)

    def onTextInserted(self, event):
        """Called whenever text is inserted into an object.

        Arguments:
        - event: the Event
        """

        # Ignore text insertions from non-focused objects, unless the
        # currently focused object is the parent of the object from which
        # text was inserted.
        #
        if (event.source != orca_state.locusOfFocus) \
            and (event.source.parent != orca_state.locusOfFocus):
            return

        ignoreRoles = [pyatspi.ROLE_LABEL,
                       pyatspi.ROLE_MENU,
                       pyatspi.ROLE_MENU_ITEM,
                       pyatspi.ROLE_SLIDER,
                       pyatspi.ROLE_SPIN_BUTTON]
        role = event.source.getRole()
        if role in ignoreRoles:
            return

        state = event.source.getState()            
        if role == pyatspi.ROLE_TABLE_CELL \
           and not state.contains(pyatspi.STATE_FOCUSED) \
           and not state.contains(pyatspi.STATE_SELECTED):
            return

        self.updateBraille(event.source)

        # If the last input event was a keyboard event, check to see if
        # the text for this event matches what the user typed. If it does,
        # then don't speak it.
        #
        # Note that the text widgets sometimes compress their events,
        # thus we might get a longer string from a single text inserted
        # event, while we also get individual keyboard events for the
        # characters used to type the string.  This is ugly.  We attempt
        # to handle it here by only echoing text if we think it was the
        # result of a command (e.g., a paste operation).
        #
        # Note that we have to special case the space character as it
        # comes across as "space" in the keyboard event and " " in the
        # text event.
        #
        string = event.any_data
        speakThis = False
        wasCommand = False
        wasAutoComplete = False
        if isinstance(orca_state.lastInputEvent, input_event.MouseButtonEvent):
            speakThis = orca_state.lastInputEvent.button == "2"
        else:
            keyString, mods = self.utilities.lastKeyAndModifiers()
            wasCommand = mods & keybindings.COMMAND_MODIFIER_MASK
            if not wasCommand and keyString in ["Return", "Tab", "space"] \
               and role == pyatspi.ROLE_TERMINAL \
               and event.any_data.strip():
                wasCommand = True
            try:
                selections = event.source.queryText().getNSelections()
            except:
                selections = 0

            if selections:
                wasAutoComplete = role in [pyatspi.ROLE_TEXT, pyatspi.ROLE_ENTRY]

            if (string == " " and keyString == "space") or string == keyString:
                pass
            elif wasCommand or wasAutoComplete:
                speakThis = True
            elif role == pyatspi.ROLE_PASSWORD_TEXT \
                 and _settingsManager.getSetting('enableKeyEcho') \
                 and _settingsManager.getSetting('enablePrintableKeys'):
                # Echoing "star" is preferable to echoing the descriptive
                # name of the bullet that has appeared (e.g. "black circle")
                #
                string = "*"
                speakThis = True

        # Auto-completed, auto-corrected, auto-inserted, etc.
        #
        speakThis = speakThis or self.utilities.isAutoTextEvent(event)

        # We might need to echo this if it is a single character.
        #
        speakThis = speakThis \
                    or (_settingsManager.getSetting('enableEchoByCharacter') \
                        and string \
                        and role != pyatspi.ROLE_PASSWORD_TEXT \
                        and len(string.strip()) == 1)

        if speakThis:
            if string.isupper():
                speech.speak(string, self.voices[settings.UPPERCASE_VOICE])
            elif not string.isalnum():
                self.speakCharacter(string)
            else:
                speech.speak(string)

        if wasCommand:
            return

        if wasAutoComplete:
            self.pointOfReference['lastAutoComplete'] = hash(event.source)

        try:
            text = event.source.queryText()
        except NotImplementedError:
            return

        offset = text.caretOffset - 1
        previousOffset = offset - 1
        if (offset < 0 or previousOffset < 0):
            return

        [currentChar, startOffset, endOffset] = \
            text.getTextAtOffset(offset, pyatspi.TEXT_BOUNDARY_CHAR)
        [previousChar, startOffset, endOffset] = \
            text.getTextAtOffset(previousOffset, pyatspi.TEXT_BOUNDARY_CHAR)

        if _settingsManager.getSetting('enableEchoBySentence') \
           and self.utilities.isSentenceDelimiter(currentChar, previousChar):
            self.echoPreviousSentence(event.source)

        elif _settingsManager.getSetting('enableEchoByWord') \
             and self.utilities.isWordDelimiter(currentChar):
            self.echoPreviousWord(event.source)

    def onTextSelectionChanged(self, event):
        """Callback for object:text-selection-changed accessibility events."""

        obj = event.source
        self.updateBraille(obj)

        # Note: This guesswork to figure out what actually changed with respect
        # to text selection will get eliminated once the new text-selection API
        # is added to ATK and implemented by the toolkits. (BGO 638378)

        textSelections = self.pointOfReference.get('textSelections', {})
        oldStart, oldEnd = textSelections.get(hash(obj), (0, 0))

        # TODO: JD - this doesn't yet handle the case of multiple non-contiguous
        # selections in a single accessible object.

        text = obj.queryText()
        newStart, newEnd = text.getSelection(0)
        textSelections[hash(obj)] = newStart, newEnd
        self.pointOfReference['textSelections'] = textSelections

        if self.pointOfReference.get('lastAutoComplete') == hash(obj):
            return

        nSelections = text.getNSelections()
        handled = self._speakTextSelectionState(nSelections)
        if handled:
            return

        changes = []
        oldChars = set(range(oldStart, oldEnd))
        newChars = set(range(newStart, newEnd))
        if not oldChars.union(newChars):
            return

        if oldChars and newChars and not oldChars.intersection(newChars):
            # A simultaneous unselection and selection centered at one offset.
            changes.append([oldStart, oldEnd, messages.TEXT_UNSELECTED])
            changes.append([newStart, newEnd, messages.TEXT_SELECTED])
        else:
            change = sorted(oldChars.symmetric_difference(newChars))
            if not change:
                return

            changeStart, changeEnd = change[0], change[-1] + 1
            if oldChars < newChars:
                changes.append([changeStart, changeEnd, messages.TEXT_SELECTED])
            else:
                changes.append([changeStart, changeEnd, messages.TEXT_UNSELECTED])

        speakMessage = not _settingsManager.getSetting('onlySpeakDisplayedText')
        for start, end, message in changes:
            self.sayPhrase(obj, start, end)
            if speakMessage:
                self.speakMessage(message, interrupt=False)

    def onColumnReordered(self, event):
        """Called whenever the columns in a table are reordered.

        Arguments:
        - event: the Event
        """

        parentTable = self.utilities.ancestorWithRole(
            orca_state.locusOfFocus, [pyatspi.ROLE_TABLE], [pyatspi.ROLE_FRAME])
        if event.source != parentTable:
            return

        self.presentMessage(messages.TABLE_REORDERED_COLUMNS)

    def onRowReordered(self, event):
        """Called whenever the rows in a table are reordered.

        Arguments:
        - event: the Event
        """

        parentTable = self.utilities.ancestorWithRole(
            orca_state.locusOfFocus, [pyatspi.ROLE_TABLE], [pyatspi.ROLE_FRAME])
        if event.source != parentTable:
            return

        self.presentMessage(messages.TABLE_REORDERED_ROWS)

    def onValueChanged(self, event):
        """Called whenever an object's value changes.  Currently, the
        value changes for non-focused objects are ignored.

        Arguments:
        - event: the Event
        """

        obj = event.source
        role = obj.getRole()

        value = obj.queryValue()
        if "oldValue" in self.pointOfReference \
           and (value.currentValue == self.pointOfReference["oldValue"]):
            return

        if role == pyatspi.ROLE_PROGRESS_BAR:
            self.handleProgressBarUpdate(event, obj)
            return

        if not self.utilities.isSameObject(obj, orca_state.locusOfFocus):
            return

        self.pointOfReference["oldValue"] = value.currentValue
        self.updateBraille(obj)
        speech.speak(self.speechGenerator.generateSpeech(obj, alreadyFocused=True))

    def onWindowActivated(self, event):
        """Called whenever a toplevel window is activated.

        Arguments:
        - event: the Event
        """

        self.pointOfReference = {}

        self.windowActivateTime = time.time()
        orca.setLocusOfFocus(event, event.source)

        # We keep track of the active window to handle situations where
        # we get window activated and window deactivated events out of
        # order (see onWindowDeactivated).
        #
        # For example, events can be:
        #
        #    window:activate   (w1)
        #    window:activate   (w2)
        #    window:deactivate (w1)
        #
        # as well as:
        #
        #    window:activate   (w1)
        #    window:deactivate (w1)
        #    window:activate   (w2)
        #
        orca_state.activeWindow = event.source

    def onWindowCreated(self, event):
        """Callback for window:create accessibility events."""

        pass

    def onWindowDeactivated(self, event):
        """Called whenever a toplevel window is deactivated.

        Arguments:
        - event: the Event
        """

        self.pointOfReference = {}

        menuRoles = [pyatspi.ROLE_MENU,
                     pyatspi.ROLE_MENU_ITEM,
                     pyatspi.ROLE_CHECK_MENU_ITEM,
                     pyatspi.ROLE_RADIO_MENU_ITEM]

        # If we get into a popup menu, the parent application will likely
        # emit a window-deactivate event. But functionally we're still in
        # the same window. In this case, we do not want to update anything.
        try:
            role = orca_state.locusOfFocus.getRole()
        except:
            pass
        else:
            if role in menuRoles:
                return

        # If we receive a "window:deactivate" event for the object that
        # currently has focus, then stop the current speech output.
        # This is very useful for terminating long speech output from
        # commands running in gnome-terminal.
        #
        if orca_state.locusOfFocus and \
          (orca_state.locusOfFocus.getApplication() == \
             event.source.getApplication()):
            speech.stop()

            # Clear the braille display just in case we are about to give
            # focus to an inaccessible application. See bug #519901 for
            # more details.
            #
            self.clearBraille()

            # Hide the flat review window and reset it so that it will be
            # recreated.
            #
            if self.flatReviewContext:
                self.flatReviewContext = None
                self.updateBraille(orca_state.locusOfFocus)

        # Because window activated and deactivated events may be
        # received in any order when switching from one application to
        # another, locusOfFocus and activeWindow, we really only change
        # the locusOfFocus and activeWindow when we are dealing with
        # an event from the current activeWindow.
        #
        if event.source == orca_state.activeWindow:
            orca.setLocusOfFocus(event, None)
            orca_state.activeWindow = None

        # disable list notification  messages mode
        notification_messages.listNotificationMessagesModeEnabled = False

        # disable learn mode
        orca_state.learnModeEnabled = False

    ########################################################################
    #                                                                      #
    # Methods for presenting content                                       #
    #                                                                      #
    ########################################################################

    def _presentTextAtNewCaretPosition(self, event, otherObj=None):
        """Updates braille and outputs speech for the event.source or the
        otherObj."""

        obj = otherObj or event.source
        text = obj.queryText()

        self.updateBrailleForNewCaretPosition(obj)
        if self._inSayAll:
            return

        if not orca_state.lastInputEvent:
            return

        if isinstance(orca_state.lastInputEvent, input_event.MouseButtonEvent):
            if not orca_state.lastInputEvent.pressed:
                self.sayLine(obj)
            return

        # Guess why the caret moved and say something appropriate.
        # [[[TODO: WDW - this motion assumes traditional GUI
        # navigation gestures.  In an editor such as vi, line up and
        # down is done via other actions such as "i" or "j".  We may
        # need to think about this a little harder.]]]
        #
        keyString, mods = self.utilities.lastKeyAndModifiers()
        if not keyString:
            return

        isControlKey = mods & keybindings.CTRL_MODIFIER_MASK

        if keyString in ["Up", "Down"]:
            self.sayLine(obj)

        elif keyString in ["Left", "Right"]:
            if isControlKey:
                self.sayWord(obj)
            else:
                self.sayCharacter(obj)

        elif keyString == "Page_Up":
            # TODO - JD: Why is Control special here?
            # If the user has typed Control-Page_Up, then we
            # speak the character to the right of the current text cursor
            # position otherwise we speak the current line.
            #
            if isControlKey:
                self.sayCharacter(obj)
            else:
                self.sayLine(obj)

        elif keyString == "Page_Down":
            self.sayLine(obj)

        elif keyString in ["Home", "End"]:
            if isControlKey:
                self.sayLine(obj)
            else:
                self.sayCharacter(obj)

    def _rewindSayAll(self, context, minCharCount=10):
        if not _settingsManager.getSetting('rewindAndFastForwardInSayAll'):
            return False

        index = self._sayAllContexts.index(context)
        self._sayAllContexts = self._sayAllContexts[0:index]
        while self._sayAllContexts:
            context = self._sayAllContexts.pop()
            if context.endOffset - context.startOffset > minCharCount:
                break

        try:
            text = context.obj.queryText()
        except:
            pass
        else:
            orca.setLocusOfFocus(None, context.obj, notifyScript=False)
            text.setCaretOffset(context.startOffset)

        self.sayAll(None, context.obj, context.startOffset)
        return True

    def _fastForwardSayAll(self, context):
        if not _settingsManager.getSetting('rewindAndFastForwardInSayAll'):
            return False

        try:
            text = context.obj.queryText()
        except:
            pass
        else:
            orca.setLocusOfFocus(None, context.obj, notifyScript=False)
            text.setCaretOffset(context.endOffset)

        self.sayAll(None, context.obj, context.endOffset)
        return True

    def __sayAllProgressCallback(self, context, progressType):
        # [[[TODO: WDW - this needs work.  Need to be able to manage
        # the monitoring of progress and couple that with both updating
        # the visual progress of what is being spoken as well as
        # positioning the cursor when speech has stopped.]]]
        #
        try:
            text = context.obj.queryText()
            char = text.getText(context.currentOffset, context.currentOffset+1)
        except:
            return

        # Setting the caret at the offset of an embedded object results in
        # focus changes.
        if char == self.EMBEDDED_OBJECT_CHARACTER:
            return

        if progressType == speechserver.SayAllContext.PROGRESS:
            return
        elif progressType == speechserver.SayAllContext.INTERRUPTED:
            if isinstance(orca_state.lastInputEvent, input_event.KeyboardEvent):
                self._sayAllIsInterrupted = True
                lastKey = orca_state.lastInputEvent.event_string
                if lastKey == "Down" and self._fastForwardSayAll(context):
                    return
                elif lastKey == "Up" and self._rewindSayAll(context):
                    return

            self._inSayAll = False
            self._sayAllContexts = []
            text.setCaretOffset(context.currentOffset)
        elif progressType == speechserver.SayAllContext.COMPLETED:
            orca.setLocusOfFocus(None, context.obj, notifyScript=False)
            text.setCaretOffset(context.currentOffset)

        # If there is a selection, clear it. See bug #489504 for more details.
        #
        if text.getNSelections():
            text.setSelection(0, context.currentOffset, context.currentOffset)

    def inSayAll(self):
        return self._inSayAll or self._sayAllIsInterrupted

    def echoPreviousSentence(self, obj):
        """Speaks the sentence prior to the caret, as long as there is
        a sentence prior to the caret and there is no intervening sentence
        delimiter between the caret and the end of the sentence.

        The entry condition for this method is that the character
        prior to the current caret position is a sentence delimiter,
        and it's what caused this method to be called in the first
        place.

        Arguments:
        - obj: an Accessible object that implements the AccessibleText
        interface.
        """

        try:
            text = obj.queryText()
        except NotImplementedError:
            return

        offset = text.caretOffset - 1
        previousOffset = text.caretOffset - 2
        if (offset < 0 or previousOffset < 0):
            return

        [currentChar, startOffset, endOffset] = \
            text.getTextAtOffset(offset, pyatspi.TEXT_BOUNDARY_CHAR)
        [previousChar, startOffset, endOffset] = \
            text.getTextAtOffset(previousOffset, pyatspi.TEXT_BOUNDARY_CHAR)
        if not self.utilities.isSentenceDelimiter(currentChar, previousChar):
            return

        # OK - we seem to be cool so far.  So...starting with what
        # should be the last character in the sentence (caretOffset - 2),
        # work our way to the beginning of the sentence, stopping when
        # we hit another sentence delimiter.
        #
        sentenceEndOffset = text.caretOffset - 2
        sentenceStartOffset = sentenceEndOffset

        while sentenceStartOffset >= 0:
            [currentChar, startOffset, endOffset] = \
                text.getTextAtOffset(sentenceStartOffset,
                                     pyatspi.TEXT_BOUNDARY_CHAR)
            [previousChar, startOffset, endOffset] = \
                text.getTextAtOffset(sentenceStartOffset-1,
                                     pyatspi.TEXT_BOUNDARY_CHAR)
            if self.utilities.isSentenceDelimiter(currentChar, previousChar):
                break
            else:
                sentenceStartOffset -= 1

        # If we came across a sentence delimiter before hitting any
        # text, we really don't have a previous sentence.
        #
        # Otherwise, get the sentence.  Remember we stopped when we
        # hit a sentence delimiter, so the sentence really starts at
        # sentenceStartOffset + 1.  getText also does not include
        # the character at sentenceEndOffset, so we need to adjust
        # for that, too.
        #
        if sentenceStartOffset == sentenceEndOffset:
            return
        else:
            sentence = self.utilities.substring(obj, sentenceStartOffset + 1,
                                         sentenceEndOffset + 1)

        if self.utilities.linkIndex(obj, sentenceStartOffset + 1) >= 0:
            voice = self.voices[settings.HYPERLINK_VOICE]
        elif sentence.isupper():
            voice = self.voices[settings.UPPERCASE_VOICE]
        else:
            voice = self.voices[settings.DEFAULT_VOICE]

        sentence = self.utilities.adjustForRepeats(sentence)
        speech.speak(sentence, voice)

    def echoPreviousWord(self, obj, offset=None):
        """Speaks the word prior to the caret, as long as there is
        a word prior to the caret and there is no intervening word
        delimiter between the caret and the end of the word.

        The entry condition for this method is that the character
        prior to the current caret position is a word delimiter,
        and it's what caused this method to be called in the first
        place.

        Arguments:
        - obj: an Accessible object that implements the AccessibleText
               interface.
        - offset: if not None, the offset within the text to use as the
                  end of the word.
        """

        try:
            text = obj.queryText()
        except NotImplementedError:
            return

        if not offset:
            if text.caretOffset == -1:
                offset = text.characterCount
            else:
                offset = text.caretOffset - 1

        if (offset < 0):
            return

        [char, startOffset, endOffset] = \
            text.getTextAtOffset( \
                offset,
                pyatspi.TEXT_BOUNDARY_CHAR)
        if not self.utilities.isWordDelimiter(char):
            return

        # OK - we seem to be cool so far.  So...starting with what
        # should be the last character in the word (caretOffset - 2),
        # work our way to the beginning of the word, stopping when
        # we hit another word delimiter.
        #
        wordEndOffset = offset - 1
        wordStartOffset = wordEndOffset

        while wordStartOffset >= 0:
            [char, startOffset, endOffset] = \
                text.getTextAtOffset( \
                    wordStartOffset,
                    pyatspi.TEXT_BOUNDARY_CHAR)
            if self.utilities.isWordDelimiter(char):
                break
            else:
                wordStartOffset -= 1

        # If we came across a word delimiter before hitting any
        # text, we really don't have a previous word.
        #
        # Otherwise, get the word.  Remember we stopped when we
        # hit a word delimiter, so the word really starts at
        # wordStartOffset + 1.  getText also does not include
        # the character at wordEndOffset, so we need to adjust
        # for that, too.
        #
        if wordStartOffset == wordEndOffset:
            return
        else:
            word = self.utilities.\
                substring(obj, wordStartOffset + 1, wordEndOffset + 1)

        if self.utilities.linkIndex(obj, wordStartOffset + 1) >= 0:
            voice = self.voices[settings.HYPERLINK_VOICE]
        elif word.isupper():
            voice = self.voices[settings.UPPERCASE_VOICE]
        else:
            voice = self.voices[settings.DEFAULT_VOICE]

        word = self.utilities.adjustForRepeats(word)
        speech.speak(word, voice)

    def handleProgressBarUpdate(self, event, obj):
        """Determine whether this progress bar event should be spoken or not.
        It should be spoken if:
        1/ settings.enableProgressBarUpdates is True.
        2/ settings.progressBarVerbosity matches the current location of the
           progress bar.
        3/ The time of this event exceeds the
           settings.progressBarUpdateInterval value.  This value
           indicates the time (in seconds) between potential spoken
           progress bar updates.
        4/ The new value of the progress bar (converted to an integer),
           is different from the last one or equals 100 (i.e complete).

        Arguments:
        - event: if not None, the Event that caused this to happen
        - obj:  the Accessible progress bar object.
        """

        if _settingsManager.getSetting('enableProgressBarUpdates'):
            makeAnnouncement = False
            verbosity = _settingsManager.getSetting('progressBarVerbosity')
            if verbosity == settings.PROGRESS_BAR_ALL:
                makeAnnouncement = True
            elif verbosity == settings.PROGRESS_BAR_WINDOW:
                makeAnnouncement = self.utilities.isSameObject(
                    self.utilities.topLevelObject(obj),
                    self.utilities.activeWindow())
            elif orca_state.locusOfFocus:
                makeAnnouncement = self.utilities.isSameObject( \
                    obj.getApplication(),
                    orca_state.locusOfFocus.getApplication())

            if makeAnnouncement:
                currentTime = time.time()

                # Check for defunct progress bars. Get rid of them if they
                # are all defunct. Also find out which progress bar was
                # the most recently updated.
                #
                defunctBars = 0
                mostRecentUpdate = [obj, 0]
                for key, value in list(self.lastProgressBarTime.items()):
                    if value > mostRecentUpdate[1]:
                        mostRecentUpdate = [key, value]
                    try:
                        isDefunct = \
                            key.getState().contains(pyatspi.STATE_DEFUNCT)
                    except:
                        isDefunct = True
                    if isDefunct:
                        defunctBars += 1

                if defunctBars == len(self.lastProgressBarTime):
                    self.lastProgressBarTime = {}
                    self.lastProgressBarValue = {}

                # If this progress bar is not already known, create initial
                # values for it.
                #
                if obj not in self.lastProgressBarTime:
                    self.lastProgressBarTime[obj] = 0.0
                if obj not in self.lastProgressBarValue:
                    self.lastProgressBarValue[obj] = None

                lastProgressBarTime = self.lastProgressBarTime[obj]
                lastProgressBarValue = self.lastProgressBarValue[obj]
                value = obj.queryValue()
                try:
                    if value.maximumValue == value.minimumValue:
                        # This is a busy indicator and not a real progress bar.
                        return
                except:
                    return
                percentValue = int((value.currentValue / \
                    (value.maximumValue - value.minimumValue)) * 100.0)
<<<<<<< HEAD
                    
                if _settingsManager.getSetting('progressBarUpdateType') == settings.PROGRESS_BAR_TYPE_TICK: 
                    if self.lastProgressBarValue != percentValue:
                        if percentValue < 7:
                            self.sound.source_set_property('freq', int((98 + percentValue * 4 * 1.35)))
                            self.sound._threadSound (0.1)
=======

                if _settingsManager.getSetting('progressBarBeep'): 
                    if self.lastProgressBarValue != percentValue:
                        if percentValue < 7:
                            self.sound.source_set_property('freq', int((98 + percentValue * 4 * 1.35)))
                            self.sound._threadSound (0.075)
>>>>>>> 59bf855b
                        else:
                            self.sound.source_set_property('freq', int(19 * percentValue * 1.15))
                            self.sound.source_set_property('volume', 1 - (percentValue / 130))
                            if percentValue >= 99:
                                self.sound._threadSound (1)
                            else:
<<<<<<< HEAD
                                self.sound._threadSound (0.1)
                        self.lastProgressBarTime[obj] = currentTime
                        self.lastProgressBarValue[obj] = percentValue
                elif _settingsManager.getSetting('progressBarUpdateType') == settings.PROGRESS_BAR_TYPE_SPEAK:
=======
                                self.sound._threadSound (0.075)
                if _settingsManager.getSetting('progressBarSpeak'):
>>>>>>> 59bf855b
                    if (currentTime - lastProgressBarTime) > \
                      _settingsManager.getSetting('progressBarUpdateInterval') \
                      or (percentValue == 100):
                        if lastProgressBarValue != percentValue:
                            utterances = []

                            # There may be cases when more than one progress
                            # bar is updating at the same time in a window.
                            # If this is the case, then speak the index of this
                            # progress bar in the dictionary of known progress
                            # bars, as well as the value. But only speak the
                            # index if this progress bar was not the most
                            # recently updated to prevent chattiness.
                            if len(self.lastProgressBarTime) > 1:
                                index = 0
                                for key in list(self.lastProgressBarTime.keys()):
                                    if key == obj and key != mostRecentUpdate[0]:
                                        label = messages.PROGRESS_BAR_NUMBER % (index + 1)
                                        utterances.append(label)
                                    else:
                                        index += 1

                            utterances.extend(self.speechGenerator.generateSpeech(
                                obj, alreadyFocused=True))

                            speech.speak(utterances)
<<<<<<< HEAD
                        self.lastProgressBarTime[obj] = currentTime
                        self.lastProgressBarValue[obj] = percentValue
=======
                            self.lastProgressBarTime[obj] = currentTime

                if lastProgressBarValue != percentValue:
                    self.lastProgressBarValue[obj] = percentValue
>>>>>>> 59bf855b

    def presentToolTip(self, obj):
        """
        Speaks the tooltip for the current object of interest.
        """

        # The tooltip is generally the accessible description. If
        # the description is not set, present the text that is
        # spoken when the object receives keyboard focus.
        #
        speechResult = brailleResult = None
        text = ""
        if obj.description:
            speechResult = brailleResult = obj.description
        else:
            speechResult = self.whereAmI.getWhereAmI(obj, True)
            if speechResult:
                brailleResult = speechResult[0]
        debug.println(debug.LEVEL_FINEST,
                      "presentToolTip: text='%s'" % speechResult)
        if speechResult:
            speech.speak(speechResult)
        if brailleResult:
            self.displayBrailleMessage(brailleResult)

    def sayCharacter(self, obj):
        """Speak the character at the caret.

        Arguments:
        - obj: an Accessible object that implements the AccessibleText
               interface
        """

        text = obj.queryText()
        offset = text.caretOffset

        # If we have selected text and the last event was a move to the
        # right, then speak the character to the left of where the text
        # caret is (i.e. the selected character).
        #
        eventString, mods = self.utilities.lastKeyAndModifiers()
        if (mods & keybindings.SHIFT_MODIFIER_MASK) \
           and eventString in ["Right", "Down"]:
            offset -= 1

        character, startOffset, endOffset = \
            text.getTextAtOffset(offset, pyatspi.TEXT_BOUNDARY_CHAR)
        if not character or character == '\r':
            character = "\n"

        if self.utilities.linkIndex(obj, offset) >= 0:
            voice = self.voices[settings.HYPERLINK_VOICE]
        elif character.isupper():
            voice = self.voices[settings.UPPERCASE_VOICE]
        else:
            voice = self.voices[settings.DEFAULT_VOICE]

        speakBlankLines = _settingsManager.getSetting('speakBlankLines')
        debug.println(debug.LEVEL_FINEST, \
            "sayCharacter: char=<%s>, startOffset=%d, " % \
            (character, startOffset))
        debug.println(debug.LEVEL_FINEST, \
            "caretOffset=%d, endOffset=%d, speakBlankLines=%s" % \
            (offset, endOffset, speakBlankLines))

        if character == "\n":
            line = text.getTextAtOffset(max(0, offset),
                                        pyatspi.TEXT_BOUNDARY_LINE_START)
            if not line[0] or line[0] == "\n":
                # This is a blank line. Announce it if the user requested
                # that blank lines be spoken.
                if speakBlankLines:
                    self.speakMessage(messages.BLANK, interrupt=False)
                return

        if character in ["\n", "\r\n"]:
            # This is a blank line. Announce it if the user requested
            # that blank lines be spoken.
            if speakBlankLines:
                self.speakMessage(messages.BLANK, interrupt=False)
            return
        else:
            self.speakMisspelledIndicator(obj, offset)
            self.speakCharacter(character)

    def sayLine(self, obj):
        """Speaks the line of an AccessibleText object that contains the
        caret, unless the line is empty in which case it's ignored.

        Arguments:
        - obj: an Accessible object that implements the AccessibleText
               interface
        """

        # Get the AccessibleText interface of the provided object
        #
        [line, caretOffset, startOffset] = self.getTextLineAtCaret(obj)
        debug.println(debug.LEVEL_FINEST, \
            "sayLine: line=<%s>, len=%d, start=%d, " % \
            (line, len(line), startOffset))
        debug.println(debug.LEVEL_FINEST, \
            "caret=%d, speakBlankLines=%s" % \
            (caretOffset, _settingsManager.getSetting('speakBlankLines')))

        if len(line) and line != "\n":
            if line.isupper():
                voice = self.voices[settings.UPPERCASE_VOICE]
            else:
                voice = self.voices[settings.DEFAULT_VOICE]

            result = \
              self.speechGenerator.generateTextIndentation(obj, line=line)
            if result:
                self.speakMessage(result[0])
            line = self.utilities.adjustForLinks(obj, line, startOffset)
            line = self.utilities.adjustForRepeats(line)
            speech.speak(line, voice)
        else:
            # Speak blank line if appropriate.
            #
            self.sayCharacter(obj)

    def sayPhrase(self, obj, startOffset, endOffset):
        """Speaks the text of an Accessible object between the start and
        end offsets, unless the phrase is empty in which case it's ignored.

        Arguments:
        - obj: an Accessible object that implements the AccessibleText
               interface
        - startOffset: the start text offset.
        - endOffset: the end text offset.
        """

        phrase = self.utilities.expandEOCs(obj, startOffset, endOffset)
        if not phrase:
            return

        if len(phrase) > 1 or phrase.isalnum():
            if phrase.isupper():
                voice = self.voices[settings.UPPERCASE_VOICE]
            else:
                voice = self.voices[settings.DEFAULT_VOICE]

            phrase = self.utilities.adjustForRepeats(phrase)
            speech.speak(phrase, voice)
        else:
            self.sayCharacter(obj)

    def sayWord(self, obj):
        """Speaks the word at the caret.

        Arguments:
        - obj: an Accessible object that implements the AccessibleText
               interface
        """

        text = obj.queryText()
        offset = text.caretOffset
        lastKey, mods = self.utilities.lastKeyAndModifiers()
        lastWord = self._lastWord

        [word, startOffset, endOffset] = \
            text.getTextAtOffset(offset,
                                 pyatspi.TEXT_BOUNDARY_WORD_START)

        if not word:
            self.sayCharacter(obj)
            return

        # Speak a newline if a control-right-arrow or control-left-arrow
        # was used to cross a line boundary. Handling is different for
        # the two keys since control-right-arrow places the cursor after
        # the last character in a word, but control-left-arrow places
        # the cursor at the beginning of a word.
        #
        if lastKey == "Right" and len(lastWord) > 0:
            lastChar = lastWord[len(lastWord) - 1]
            if lastChar == "\n" and lastWord != word:
                self.speakCharacter("\n")

        if lastKey == "Left" and len(word) > 0:
            lastChar = word[len(word) - 1]
            if lastChar == "\n" and lastWord != word:
                self.speakCharacter("\n")

        if self.utilities.linkIndex(obj, offset) >= 0:
            voice = self.voices[settings.HYPERLINK_VOICE]
        elif word.isupper():
            voice = self.voices[settings.UPPERCASE_VOICE]
        else:
            voice = self.voices[settings.DEFAULT_VOICE]

        self.speakMisspelledIndicator(obj, startOffset)

        word = self.utilities.adjustForRepeats(word)
        self._lastWord = word
        speech.speak(word, voice)

    def presentObject(self, obj, offset=0):
        self.updateBraille(obj)
        utterances = self.speechGenerator.generateSpeech(obj)
        speech.speak(utterances, voice)

    def stopSpeechOnActiveDescendantChanged(self, event):
        """Whether or not speech should be stopped prior to setting the
        locusOfFocus in onActiveDescendantChanged.

        Arguments:
        - event: the Event

        Returns True if speech should be stopped; False otherwise.
        """

        if not event.any_data:
            return True

        # In an object which manages its descendants, the
        # 'descendants' may really be a single object which changes
        # its name. If the name-change occurs followed by the active
        # descendant changing (to the same object) we won't present
        # the locusOfFocus because it hasn't changed. Thus we need to
        # be sure not to cut of the presentation of the name-change
        # event.

        if orca_state.locusOfFocus == event.any_data:
            names = self.pointOfReference.get('names', {})
            oldName = names.get(hash(orca_state.locusOfFocus), '')
            if not oldName or event.any_data.name == oldName:
                return False

        if event.source == orca_state.locusOfFocus == event.any_data.parent:
            return False

        return True

    def getFlatReviewContext(self):
        """Returns the flat review context, creating one if necessary."""

        if not self.flatReviewContext:
            self.flatReviewContext = self.flatReviewContextClass(self)
            self.justEnteredFlatReviewMode = True

            # Remember where the cursor currently was
            # when the user was in focus tracking mode.  We'll try to
            # keep the position the same as we move to characters above
            # and below us.
            #
            self.targetCursorCell = self.getBrailleCursorCell()

        return self.flatReviewContext

    def updateBrailleReview(self, targetCursorCell=0):
        """Obtains the braille regions for the current flat review line
        and displays them on the braille display.  If the targetCursorCell
        is non-0, then an attempt will be made to postion the review cursor
        at that cell.  Otherwise, we will pan in display-sized increments
        to show the review cursor."""

        if not _settingsManager.getSetting('enableBraille') \
           and not _settingsManager.getSetting('enableBrailleMonitor'):
            debug.println(debug.LEVEL_INFO, "BRAILLE: update review disabled")
            return

        context = self.getFlatReviewContext()

        [regions, regionWithFocus] = context.getCurrentBrailleRegions()
        if not regions:
            regions = []
            regionWithFocus = None

        line = self.getNewBrailleLine()
        self.addBrailleRegionsToLine(regions, line)
        braille.setLines([line])
        self.setBrailleFocus(regionWithFocus, False)
        if regionWithFocus:
            self.panBrailleToOffset(regionWithFocus.brailleOffset \
                                    + regionWithFocus.cursorOffset)

        if self.justEnteredFlatReviewMode:
            self.refreshBraille(True, self.targetCursorCell)
            self.justEnteredFlatReviewMode = False
        else:
            self.refreshBraille(True, targetCursorCell)

    def _setFlatReviewContextToBeginningOfBrailleDisplay(self):
        """Sets the character of interest to be the first character showing
        at the beginning of the braille display."""

        context = self.getFlatReviewContext()
        [regions, regionWithFocus] = context.getCurrentBrailleRegions()
        for region in regions:
            if ((region.brailleOffset + len(region.string)) \
                   > braille.viewport[0]) \
                and (isinstance(region, braille.ReviewText) \
                     or isinstance(region, braille.ReviewComponent)):
                position = max(region.brailleOffset, braille.viewport[0])
                offset = position - region.brailleOffset
                self.targetCursorCell = region.brailleOffset \
                                        - braille.viewport[0]
                [word, charOffset] = region.zone.getWordAtOffset(offset)
                if word:
                    self.flatReviewContext.setCurrent(
                        word.zone.line.index,
                        word.zone.index,
                        word.index,
                        charOffset)
                else:
                    self.flatReviewContext.setCurrent(
                        region.zone.line.index,
                        region.zone.index,
                        0, # word index
                        0) # character index
                break

    def find(self, query=None):
        """Searches for the specified query.  If no query is specified,
        it searches for the query specified in the Orca Find dialog.

        Arguments:
        - query: The search query to find.
        """

        if not query:
            query = find.getLastQuery()
        if query:
            context = self.getFlatReviewContext()
            location = query.findQuery(context, self.justEnteredFlatReviewMode)
            if not location:
                self.presentMessage(messages.STRING_NOT_FOUND)
            else:
                context.setCurrent(location.lineIndex, location.zoneIndex, \
                                   location.wordIndex, location.charIndex)
                self.reviewCurrentItem(None)
                self.targetCursorCell = self.getBrailleCursorCell()

    def getUnicodeCurrencySymbols(self):
        """Return a list of the unicode currency symbols, populating the list
        if this is the first time that this routine has been called.

        Returns a list of unicode currency symbols.
        """

        if not self._unicodeCurrencySymbols:
            self._unicodeCurrencySymbols = [ \
                '\u0024',     # dollar sign
                '\u00A2',     # cent sign
                '\u00A3',     # pound sign
                '\u00A4',     # currency sign
                '\u00A5',     # yen sign
                '\u0192',     # latin small letter f with hook
                '\u060B',     # afghani sign
                '\u09F2',     # bengali rupee mark
                '\u09F3',     # bengali rupee sign
                '\u0AF1',     # gujarati rupee sign
                '\u0BF9',     # tamil rupee sign
                '\u0E3F',     # thai currency symbol baht
                '\u17DB',     # khmer currency symbol riel
                '\u2133',     # script capital m
                '\u5143',     # cjk unified ideograph-5143
                '\u5186',     # cjk unified ideograph-5186
                '\u5706',     # cjk unified ideograph-5706
                '\u5713',     # cjk unified ideograph-5713
                '\uFDFC',     # rial sign
            ]

            # Add 20A0 (EURO-CURRENCY SIGN) to 20B5 (CEDI SIGN)
            #
            for ordChar in range(ord('\u20A0'), ord('\u20B5') + 1):
                self._unicodeCurrencySymbols.append(chr(ordChar))

        return self._unicodeCurrencySymbols

    def speakMisspeltWord(self, allTokens, badWord):
        """Called by various spell checking routine to speak the misspelt word,
           plus the context that it is being used in.

        Arguments:
        - allTokens: a list of all the words.
        - badWord: the misspelt word.
        """

        # Create an utterance to speak consisting of the misspelt
        # word plus the context where it is used (upto five words
        # to either side of it).
        #
        for i in range(0, len(allTokens)):
            if allTokens[i].startswith(badWord):
                minIndex = i - 5
                if minIndex < 0:
                    minIndex = 0
                maxIndex = i + 5
                if maxIndex > (len(allTokens) - 1):
                    maxIndex = len(allTokens) - 1

                utterances = [messages.MISSPELLED_WORD % badWord]
                contextPhrase = " ".join(allTokens[minIndex:maxIndex+1])
                utterances.append(messages.MISSPELLED_WORD_CONTEXT % contextPhrase)

                # Turn the list of utterances into a string.
                text = " ".join(utterances)
                speech.speak(text)

    def textLines(self, obj, offset=None):
        """Creates a generator that can be used to iterate over each line
        of a text object, starting at the caret offset.

        Arguments:
        - obj: an Accessible that has a text specialization

        Returns an iterator that produces elements of the form:
        [SayAllContext, acss], where SayAllContext has the text to be
        spoken and acss is an ACSS instance for speaking the text.
        """

        self._sayAllIsInterrupted = False
        try:
            text = obj.queryText()
        except:
            self._inSayAll = False
            self._sayAllContexts = []
            return

        self._inSayAll = True
        length = text.characterCount
        if offset == None:
            offset = text.caretOffset

        # Determine the correct "say all by" mode to use.
        #
        sayAllStyle = _settingsManager.getSetting('sayAllStyle')
        if sayAllStyle == settings.SAYALL_STYLE_SENTENCE:
            mode = pyatspi.TEXT_BOUNDARY_SENTENCE_START
        elif sayAllStyle == settings.SAYALL_STYLE_LINE:
            mode = pyatspi.TEXT_BOUNDARY_LINE_START
        else:
            mode = pyatspi.TEXT_BOUNDARY_LINE_START

        # Get the next line of text to read
        #
        done = False
        while not done:
            lastEndOffset = -1
            while offset < length:
                [lineString, startOffset, endOffset] = text.getTextAtOffset(
                    offset, mode)

                # Some applications that don't support sentence boundaries
                # will provide the line boundary results instead; others
                # will return nothing.
                #
                if not lineString:
                    mode = pyatspi.TEXT_BOUNDARY_LINE_START
                    [lineString, startOffset, endOffset] = \
                        text.getTextAtOffset(offset, mode)

                # [[[WDW - HACK: well...gnome-terminal sometimes wants to
                # give us outrageous values back from getTextAtOffset
                # (see http://bugzilla.gnome.org/show_bug.cgi?id=343133),
                # so we try to handle it.]]]
                #
                if startOffset < 0:
                    break

                # [[[WDW - HACK: this is here because getTextAtOffset
                # tends not to be implemented consistently across toolkits.
                # Sometimes it behaves properly (i.e., giving us an endOffset
                # that is the beginning of the next line), sometimes it
                # doesn't (e.g., giving us an endOffset that is the end of
                # the current line).  So...we hack.  The whole 'max' deal
                # is to account for lines that might be a brazillion lines
                # long.]]]
                #
                if endOffset == lastEndOffset:
                    offset = max(offset + 1, lastEndOffset + 1)
                    lastEndOffset = endOffset
                    continue

                lastEndOffset = endOffset
                offset = endOffset

                lineString = \
                    self.utilities.adjustForLinks(obj, lineString, startOffset)
                lineString = self.utilities.adjustForRepeats(lineString)
                if lineString.isupper():
                    voice = settings.voices[settings.UPPERCASE_VOICE]
                else:
                    voice = settings.voices[settings.DEFAULT_VOICE]

                context = speechserver.SayAllContext(
                    obj, lineString, startOffset, endOffset)
                self._sayAllContexts.append(context)
                yield [context, voice]

            moreLines = False
            relations = obj.getRelationSet()
            for relation in relations:
                if relation.getRelationType()  \
                       == pyatspi.RELATION_FLOWS_TO:
                    obj = relation.getTarget(0)

                    try:
                        text = obj.queryText()
                    except NotImplementedError:
                        return

                    length = text.characterCount
                    offset = 0
                    moreLines = True
                    break
            if not moreLines:
                done = True

        self._inSayAll = False
        self._sayAllContexts = []

    def getTextLineAtCaret(self, obj, offset=None, startOffset=None, endOffset=None):
        """To-be-removed. Returns the string, caretOffset, startOffset."""

        try:
            text = obj.queryText()
        except NotImplementedError:
            return ["", 0, 0]

        # The caret might be positioned at the very end of the text area.
        # In these cases, calling text.getTextAtOffset on an offset that's
        # not positioned to a character can yield unexpected results.  In
        # particular, we'll see the Gecko toolkit return a start and end
        # offset of (0, 0), and we'll see other implementations, such as
        # gedit, return reasonable results (i.e., gedit will give us the
        # last line).
        #
        # In order to accommodate the differing behavior of different
        # AT-SPI implementations, we'll make sure we give getTextAtOffset
        # the offset of an actual character.  Then, we'll do a little check
        # to see if that character is a newline - if it is, we'll treat it
        # as the line.
        #
        if text.caretOffset == text.characterCount:
            caretOffset = max(0, text.caretOffset - 1)
            character = text.getText(caretOffset, caretOffset + 1)
        else:
            caretOffset = text.caretOffset
            character = None

        if (text.caretOffset == text.characterCount) \
            and (character == "\n"):
            lineString = ""
            startOffset = caretOffset
        else:
            # Get the line containing the caret.  [[[TODO: HACK WDW - If
            # there's only 1 character in the string, well, we get it.  We
            # do this because Gecko's implementation of getTextAtOffset
            # is broken if there is just one character in the string.]]]
            #
            if (text.characterCount == 1):
                lineString = text.getText(caretOffset, caretOffset + 1)
                startOffset = caretOffset
            else:
                if caretOffset == -1:
                    caretOffset = text.characterCount
                try:
                    [lineString, startOffset, endOffset] = text.getTextAtOffset(
                        caretOffset, pyatspi.TEXT_BOUNDARY_LINE_START)
                except:
                    return ["", 0, 0]

            # Sometimes we get the trailing line-feed-- remove it
            # It is important that these are in order.
            # In some circumstances we might get:
            # word word\r\n
            # so remove \n, and then remove \r.
            # See bgo#619332.
            #
            lineString = lineString.rstrip('\n')
            lineString = lineString.rstrip('\r')

        return [lineString, text.caretOffset, startOffset]

    def phoneticSpellCurrentItem(self, itemString):
        """Phonetically spell the current flat review word or line.

        Arguments:
        - itemString: the string to phonetically spell.
        """

        for (charIndex, character) in enumerate(itemString):
            if character.isupper():
                voice = settings.voices[settings.UPPERCASE_VOICE]
                character = character.lower()
            else:
                voice =  settings.voices[settings.DEFAULT_VOICE]
            phoneticString = phonnames.getPhoneticName(character)
            speech.speak(phoneticString, voice)

    def _saveLastCursorPosition(self, obj, caretOffset):
        """Save away the current text cursor position for next time.

        Arguments:
        - obj: the current accessible
        - caretOffset: the cursor position within this object
        """

        self.pointOfReference["lastCursorPosition"] = [obj, caretOffset]

    def _getCtrlShiftSelectionsStrings(self):
        return [messages.PARAGRAPH_SELECTED_DOWN,
                messages.PARAGRAPH_UNSELECTED_DOWN,
                messages.PARAGRAPH_SELECTED_UP,
                messages.PARAGRAPH_UNSELECTED_UP]

    def _speakTextSelectionState(self, nSelections):
        """Hacky method to speak special cases without any valid sanity
        checking. It is not long for this world. Do not call it."""

        if _settingsManager.getSetting('onlySpeakDisplayedText'):
            return False

        eventStr, mods = self.utilities.lastKeyAndModifiers()
        isControlKey = mods & keybindings.CTRL_MODIFIER_MASK
        isShiftKey = mods & keybindings.SHIFT_MODIFIER_MASK
        selectedText = nSelections > 0

        line = None
        if (eventStr == "Page_Down") and isShiftKey and isControlKey:
            line = messages.LINE_SELECTED_RIGHT
        elif (eventStr == "Page_Up") and isShiftKey and isControlKey:
            line = messages.LINE_SELECTED_LEFT
        elif (eventStr == "Page_Down") and isShiftKey and not isControlKey:
            if selectedText:
                line = messages.PAGE_SELECTED_DOWN
            else:
                line = messages.PAGE_UNSELECTED_DOWN
        elif (eventStr == "Page_Up") and isShiftKey and not isControlKey:
            if selectedText:
                line = messages.PAGE_SELECTED_UP
            else:
                line = messages.PAGE_UNSELECTED_UP
        elif (eventStr == "Down") and isShiftKey and isControlKey:
            strings = self._getCtrlShiftSelectionsStrings()
            if selectedText:
                line = strings[0]
            else:
                line = strings[1]
        elif (eventStr == "Up") and isShiftKey and isControlKey:
            strings = self._getCtrlShiftSelectionsStrings()
            if selectedText:
                line = strings[2]
            else:
                line = strings[3]
        elif (eventStr == "Home") and isShiftKey and isControlKey:
            if selectedText:
                line = messages.DOCUMENT_SELECTED_UP
            else:
                line = messages.DOCUMENT_UNSELECTED_UP
        elif (eventStr == "End") and isShiftKey and isControlKey:
            if selectedText:
                line = messages.DOCUMENT_SELECTED_DOWN
            else:
                line = messages.DOCUMENT_SELECTED_UP
        elif (eventStr == "A") and isControlKey and selectedText:
            line = messages.DOCUMENT_SELECTED_ALL

        if line:
            speech.speak(line, None, False)
            return True

        return False

    def systemBeep(self):
        """Rings the system bell. This is really a hack. Ideally, we want
        a method that will present an earcon (any sound designated for the
        purpose of representing an error, event etc)
        """

        print("\a")

    def speakWordUnderMouse(self, acc):
        """Determine if the speak-word-under-mouse capability applies to
        the given accessible.

        Arguments:
        - acc: Accessible to test.

        Returns True if this accessible should provide the single word.
        """
        return acc and acc.getState().contains(pyatspi.STATE_EDITABLE)

    def speakMisspelledIndicator(self, obj, offset):
        """Speaks an announcement indicating that a given word is misspelled.

        Arguments:
        - obj: An accessible which implements the accessible text interface.
        - offset: Offset in the accessible's text for which to retrieve the
          attributes.
        """

        verbosity = _settingsManager.getSetting('speechVerbosityLevel')
        if verbosity == settings.VERBOSITY_LEVEL_VERBOSE:
            try:
                text = obj.queryText()
            except:
                return
            # If we're on whitespace, we cannot be on a misspelled word.
            #
            charAndOffsets = \
                text.getTextAtOffset(offset, pyatspi.TEXT_BOUNDARY_CHAR)
            if not charAndOffsets[0].strip() \
               or self.utilities.isWordDelimiter(charAndOffsets[0]):
                self._lastWordCheckedForSpelling = charAndOffsets[0]
                return

            wordAndOffsets = \
                text.getTextAtOffset(offset, pyatspi.TEXT_BOUNDARY_WORD_START)
            if self.utilities.isWordMisspelled(obj, offset) \
               and wordAndOffsets[0] != self._lastWordCheckedForSpelling:
                self.speakMessage(messages.MISSPELLED)
            # Store this word so that we do not continue to present the
            # presence of the red squiggly as the user arrows amongst
            # the characters.
            #
            self._lastWordCheckedForSpelling = wordAndOffsets[0]

    ############################################################################
    #                                                                          #
    # Presentation methods                                                     #
    # (scripts should not call methods in braille.py or speech.py directly)    #
    #                                                                          #
    ############################################################################

    def presentationInterrupt(self):
        """Convenience method to interrupt presentation of whatever is being
        presented at the moment."""

        speech.stop()
        braille.killFlash()

    def presentKeyboardEvent(self, event):
        """Convenience method to present the KeyboardEvent event. Returns True
        if we fully present the event; False otherwise."""

        if not event.isPressedKey():
            self._sayAllIsInterrupted = False

        if not orca_state.learnModeEnabled:
            if event.shouldEcho == False or event.isOrcaModified():
                return False

        try:
            role = orca_state.locusOfFocus.getRole()
        except:
            return False

        if role == pyatspi.ROLE_PASSWORD_TEXT:
            return False

        # Worst. Hack. EVER. We have no reliable way of knowing a password is
        # being entered into a terminal -- other than the fact that the text
        # typed ain't there. As a result, we have to do special things when
        # not in special modes. :( See bgo 668025.
        if role == pyatspi.ROLE_TERMINAL:
            if not event.isPressedKey():
                try:
                    text = orca_state.locusOfFocus.queryText()
                    o = text.caretOffset
                    string = text.getText(o-1, o)
                except:
                    pass
                else:
                    if not event.event_string in [string, 'space']:
                        return False
            elif not (orca_state.learnModeEnabled or event.isLockingKey()):
                return False

        elif not event.isPressedKey():
            return False

        debug.println(debug.LEVEL_FINEST,
                      "Script.presentKeyboardEvent: %s" % event.event_string)

        braille.displayKeyEvent(event)
        orcaModifierPressed = event.isOrcaModifier() and event.isPressedKey()
        if event.isCharacterEchoable() and not orcaModifierPressed:
            return False
        if orca_state.learnModeEnabled:
            if event.isPrintableKey() and event.getClickCount() == 2:
                self.phoneticSpellCurrentItem(event.event_string)
                return True

        speech.speakKeyEvent(event)
        return True

    def presentMessage(self, fullMessage, briefMessage=None, voice=None):
        """Convenience method to speak a message and 'flash' it in braille.

        Arguments:
        - fullMessage: This can be a string or a list. This will be presented
          as the message for users whose flash or message verbosity level is
          verbose.
        - briefMessage: This can be a string or a list. This will be presented
          as the message for users whose flash or message verbosity level is
          brief. Note that providing no briefMessage will result in the full
          message being used for either. Callers wishing to present nothing as
          the briefMessage should set briefMessage to an empty string.
        - voice: The voice to use when speaking this message. By default, the
          "system" voice will be used.
        """

        if not fullMessage:
            return

        if briefMessage is None:
            briefMessage = fullMessage

        if _settingsManager.getSetting('enableSpeech'):
            currentCapStyle = _settingsManager.getSetting('capitalizationStyle')
            _settingsManager.setSetting(
                'capitalizationStyle', settings.CAPITALIZATION_STYLE_NONE)
            speech.updateCapitalizationStyle()

            if _settingsManager.getSetting('messageVerbosityLevel') \
                    == settings.VERBOSITY_LEVEL_BRIEF:
                message = briefMessage
            else:
                message = fullMessage
            if message:
                voice = voice or self.voices.get(settings.SYSTEM_VOICE)
                speech.speak(message, voice)

            _settingsManager.setSetting('capitalizationStyle', currentCapStyle)
            speech.updateCapitalizationStyle()

        if (_settingsManager.getSetting('enableBraille') \
             or _settingsManager.getSetting('enableBrailleMonitor')) \
           and _settingsManager.getSetting('enableFlashMessages'):
            if _settingsManager.getSetting('flashVerbosityLevel') \
                    == settings.VERBOSITY_LEVEL_BRIEF:
                message = briefMessage
            else:
                message = fullMessage
            if not message:
                return

            if isinstance(message[0], list):
                message = message[0]
            if isinstance(message, list):
                message = [i for i in message if isinstance(i, str)]
                message = " ".join(message)

            if _settingsManager.getSetting('flashIsPersistent'):
                duration = -1
            else:
                duration = _settingsManager.getSetting('brailleFlashTime')

            braille.displayMessage(message, flashTime=duration)

    @staticmethod
    def addBrailleRegionToLine(region, line):
        """Adds the braille region to the line.

        Arguments:
        - region: a braille.Region (e.g. what is returned by the braille
          generator's generateBraille() method.
        - line: a braille.Line
        """

        line.addRegion(region)

    @staticmethod
    def addBrailleRegionsToLine(regions, line):
        """Adds the braille region to the line.

        Arguments:
        - regions: a series of braille.Region instances (a single instance
          being what is returned by the braille generator's generateBraille()
          method.
        - line: a braille.Line
        """

        line.addRegions(regions)

    @staticmethod
    def addToLineAsBrailleRegion(string, line):
        """Creates a Braille Region out of string and adds it to the line.

        Arguments:
        - string: the string to be displayed
        - line: a braille.Line
        """

        line.addRegion(braille.Region(string))

    @staticmethod
    def brailleRegionsFromStrings(strings):
        """Creates a list of braille regions from the list of strings.

        Arguments:
        - strings: a list of strings from which to create the list of
          braille Region instances

        Returns the list of braille Region instances
        """

        brailleRegions = []
        for string in strings:
            brailleRegions.append(braille.Region(string))

        return brailleRegions

    @staticmethod
    def clearBraille():
        """Clears the logical structure, but keeps the Braille display as is
        (until a refresh operation)."""

        braille.clear()

    @staticmethod
    def displayBrailleMessage(message, cursor=-1, flashTime=0):
        """Displays a single line, setting the cursor to the given position,
        ensuring that the cursor is in view.

        Arguments:
        - message: the string to display
        - cursor: the 0-based cursor position, where -1 (default) means no
          cursor
        - flashTime:  if non-0, the number of milliseconds to display the
          regions before reverting back to what was there before. A 0 means
          to not do any flashing.  A negative number means to display the
          message until some other message comes along or the user presses
          a cursor routing key.
        """

        if not _settingsManager.getSetting('enableBraille') \
           and not _settingsManager.getSetting('enableBrailleMonitor'):
            debug.println(debug.LEVEL_INFO, "BRAILLE: display message disabled")
            return

        braille.displayMessage(message, cursor, flashTime)

    @staticmethod
    def displayBrailleRegions(regionInfo, flashTime=0):
        """Displays a list of regions on a single line, setting focus to the
        specified region.  The regionInfo parameter is something that is
        typically returned by a call to braille_generator.generateBraille.

        Arguments:
        - regionInfo: a list where the first element is a list of regions
          to display and the second element is the region with focus (must
          be in the list from element 0)
        - flashTime:  if non-0, the number of milliseconds to display the
          regions before reverting back to what was there before. A 0 means
          to not do any flashing. A negative number means to display the
          message until some other message comes along or the user presses
          a cursor routing key.
        """

        if not _settingsManager.getSetting('enableBraille') \
           and not _settingsManager.getSetting('enableBrailleMonitor'):
            debug.println(debug.LEVEL_INFO, "BRAILLE: display regions disabled")
            return

        braille.displayRegions(regionInfo, flashTime)

    def displayBrailleForObject(self, obj):
        """Convenience method for scripts combining the call to the braille
        generator for the script with the call to displayBrailleRegions.

        Arguments:
        - obj: the accessible object to display in braille
        """

        regions = self.brailleGenerator.generateBraille(obj)
        self.displayBrailleRegions(regions)

    @staticmethod
    def getBrailleCaretContext(event):
        """Gets the accesible and caret offset associated with the given
        event.  The event should have a BrlAPI event that contains an
        argument value that corresponds to a cell on the display.

        Arguments:
        - event: an instance of input_event.BrailleEvent.  event.event is
          the dictionary form of the expanded BrlAPI event.
        """

        return braille.getCaretContext(event)

    @staticmethod
    def getBrailleCursorCell():
        """Returns the value of position of the braille cell which has the
        cursor. A value of 0 means no cell has the cursor."""

        return braille.cursorCell

    @staticmethod
    def getNewBrailleLine(clearBraille=False, addLine=False):
        """Creates a new braille Line.

        Arguments:
        - clearBraille: Whether the display should be cleared.
        - addLine: Whether the line should be added to the logical display
          for painting.

        Returns the new Line.
        """

        if clearBraille:
            braille.clear()
        line = braille.Line()
        if addLine:
            braille.addLine(line)

        return line

    @staticmethod
    def getNewBrailleComponent(accessible, string, cursorOffset=0,
                               indicator='', expandOnCursor=False):
        """Creates a new braille Component.

        Arguments:
        - accessible: the accessible associated with this region
        - string: the string to be displayed
        - cursorOffset: a 0-based index saying where to draw the cursor
          for this Region if it gets focus

        Returns the new Component.
        """

        return braille.Component(accessible, string, cursorOffset,
                                 indicator, expandOnCursor)

    @staticmethod
    def getNewBrailleRegion(string, cursorOffset=0, expandOnCursor=False):
        """Creates a new braille Region.

        Arguments:
        - string: the string to be displayed
        - cursorOffset: a 0-based index saying where to draw the cursor
          for this Region if it gets focus

        Returns the new Region.
        """

        return braille.Region(string, cursorOffset, expandOnCursor)

    @staticmethod
    def getNewBrailleText(accessible, label="", eol="", startOffset=None,
                          endOffset=None):

        """Creates a new braille Text region.

        Arguments:
        - accessible: the accessible associated with this region and which
          implements AtkText
        - label: an optional label to display
        - eol: the endOfLine indicator

        Returns the new Text region.
        """

        return braille.Text(accessible, label, eol, startOffset, endOffset)

    @staticmethod
    def isBrailleBeginningShowing():
        """If True, the beginning of the line is showing on the braille
        display."""

        return braille.beginningIsShowing

    @staticmethod
    def isBrailleEndShowing():
        """If True, the end of the line is showing on the braille display."""

        return braille.endIsShowing

    @staticmethod
    def panBrailleInDirection(panAmount=0, panToLeft=True):
        """Pans the display to the left, limiting the pan to the beginning
        of the line being displayed.

        Arguments:
        - panAmount: the amount to pan.  A value of 0 means the entire
          width of the physical display.
        - panToLeft: if True, pan to the left; otherwise to the right

        Returns True if a pan actually happened.
        """

        if panToLeft:
            return braille.panLeft(panAmount)
        else:
            return braille.panRight(panAmount)

    @staticmethod
    def panBrailleToOffset(offset):
        """Automatically pan left or right to make sure the current offset
        is showing."""

        braille.panToOffset(offset)

    @staticmethod
    def presentItemsInBraille(items):
        """Method to braille a list of items. Scripts should call this
        method rather than handling the creation and displaying of a
        braille line directly.

        Arguments:
        - items: a list of strings to be presented
        """

        line = braille.getShowingLine()
        for item in items:
            line.addRegion(braille.Region(" " + item))

        braille.refresh()

    def updateBrailleForNewCaretPosition(self, obj):
        """Try to reposition the cursor without having to do a full update."""

        if not _settingsManager.getSetting('enableBraille') \
           and not _settingsManager.getSetting('enableBrailleMonitor'):
            debug.println(debug.LEVEL_INFO, "BRAILLE: update caret disabled")
            return

        brailleNeedsRepainting = True
        line = braille.getShowingLine()
        for region in line.regions:
            if isinstance(region, braille.Text) and region.accessible == obj:
                if region.repositionCursor():
                    self.refreshBraille(True)
                    brailleNeedsRepainting = False
                break

        if brailleNeedsRepainting:
            self.updateBraille(obj)

    @staticmethod
    def refreshBraille(panToCursor=True, targetCursorCell=0, getLinkMask=True,
                       stopFlash=True):
        """This is the method scripts should use to refresh braille rather
        than calling self.refreshBraille() directly. The intent is to centralize
        such calls into as few places as possible so that we can easily and
        safely not perform braille-related functions for users who do not
        have braille and/or the braille monitor enabled.

        Arguments:

        - panToCursor: if True, will adjust the viewport so the cursor is
          showing.
        - targetCursorCell: Only effective if panToCursor is True.
          0 means automatically place the cursor somewhere on the display so
          as to minimize movement but show as much of the line as possible.
          A positive value is a 1-based target cell from the left side of
          the display and a negative value is a 1-based target cell from the
          right side of the display.
        - getLinkMask: Whether or not we should take the time to get the
          attributeMask for links. Reasons we might not want to include
          knowing that we will fail and/or it taking an unreasonable
          amount of time (AKA Gecko).
        - stopFlash: if True, kill any flashed message that may be showing.
        """

        braille.refresh(panToCursor, targetCursorCell, getLinkMask, stopFlash)

    @staticmethod
    def setBrailleFocus(region, panToFocus=True, getLinkMask=True):
        """Specififes the region with focus.  This region will be positioned
        at the home position if panToFocus is True.

        Arguments:
        - region: the given region, which much be in a line that has been
          added to the logical display
        - panToFocus: whether or not to position the region at the home
          position
        - getLinkMask: Whether or not we should take the time to get the
          attributeMask for links. Reasons we might not want to include
          knowning that we will fail and/or it taking an unreasonable
          amount of time (AKA Gecko).
        """

        braille.setFocus(region, panToFocus, getLinkMask)

    @staticmethod
    def _setContractedBraille(event):
        """Turns contracted braille on or off based upon the event.

        Arguments:
        - event: an instance of input_event.BrailleEvent.  event.event is
          the dictionary form of the expanded BrlAPI event.
        """

        braille.setContractedBraille(event)

    ########################################################################
    #                                                                      #
    # Speech methods                                                       #
    # (scripts should not call methods in speech.py directly)              #
    #                                                                      #
    ########################################################################

    def speakCharacter(self, character):
        """Method to speak a single character. Scripts should use this
        method rather than calling speech.speakCharacter directly."""

        if character.isupper():
            voice = self.voices[settings.UPPERCASE_VOICE]
        else:
            voice = self.voices[settings.DEFAULT_VOICE]

        spokenCharacter = chnames.getCharacterName(character)
        speech.speakCharacter(spokenCharacter, voice)

    def speakMessage(self, string, voice=None, interrupt=True):
        """Method to speak a single string. Scripts should use this
        method rather than calling speech.speak directly.

        - string: The string to be spoken.
        - voice: The voice to use. By default, the "system" voice will
          be used.
        - interrupt: If True, any current speech should be interrupted
          prior to speaking the new text.
        """

        if _settingsManager.getSetting('enableSpeech'):
            voice = voice or self.voices.get(settings.SYSTEM_VOICE)
            speech.speak(string, voice, interrupt)

    @staticmethod
    def presentItemsInSpeech(items):
        """Method to speak a list of items. Scripts should call this
        method rather than handling the creation and speaking of
        utterances directly.

        Arguments:
        - items: a list of strings to be presented
        """

        utterances = []
        for item in items:
            utterances.append(item)

        speech.speak(utterances)

    def speakUnicodeCharacter(self, character):
        """ Speaks some information about an unicode character.
        At the Momment it just anounces the character unicode number but
        this information may be changed in the future

        Arguments:
        - character: the character to speak information of
        """
        speech.speak(messages.UNICODE % \
                         self.utilities.unicodeValueString(character))

    def presentTime(self, inputEvent):
        """ Presents the current time. """
        timeFormat = _settingsManager.getSetting('presentTimeFormat')
        message = time.strftime(timeFormat, time.localtime())
        self.presentMessage(message)
        return True

    def presentDate(self, inputEvent):
        """ Presents the current date. """
        dateFormat = _settingsManager.getSetting('presentDateFormat')
        message = time.strftime(dateFormat, time.localtime())
        self.presentMessage(message)
        return True<|MERGE_RESOLUTION|>--- conflicted
+++ resolved
@@ -92,15 +92,10 @@
         self.flatReviewContext  = None
         self.windowActivateTime = None
         self.targetCursorCell = None
-<<<<<<< HEAD
+
         self.sound = sound_utils.SoundUtils()
         self.sound.createSimpePipeline()
-=======
-        
-        self.sound = sound_utils.SoundUtils()
-        self.sound.createSimpePipeline()
-
->>>>>>> 59bf855b
+
         self.justEnteredFlatReviewMode = False
 
         self.digits = '0123456789'
@@ -3272,36 +3267,20 @@
                     return
                 percentValue = int((value.currentValue / \
                     (value.maximumValue - value.minimumValue)) * 100.0)
-<<<<<<< HEAD
-                    
-                if _settingsManager.getSetting('progressBarUpdateType') == settings.PROGRESS_BAR_TYPE_TICK: 
-                    if self.lastProgressBarValue != percentValue:
-                        if percentValue < 7:
-                            self.sound.source_set_property('freq', int((98 + percentValue * 4 * 1.35)))
-                            self.sound._threadSound (0.1)
-=======
 
                 if _settingsManager.getSetting('progressBarBeep'): 
                     if self.lastProgressBarValue != percentValue:
                         if percentValue < 7:
                             self.sound.source_set_property('freq', int((98 + percentValue * 4 * 1.35)))
                             self.sound._threadSound (0.075)
->>>>>>> 59bf855b
                         else:
                             self.sound.source_set_property('freq', int(19 * percentValue * 1.15))
                             self.sound.source_set_property('volume', 1 - (percentValue / 130))
                             if percentValue >= 99:
                                 self.sound._threadSound (1)
                             else:
-<<<<<<< HEAD
-                                self.sound._threadSound (0.1)
-                        self.lastProgressBarTime[obj] = currentTime
-                        self.lastProgressBarValue[obj] = percentValue
-                elif _settingsManager.getSetting('progressBarUpdateType') == settings.PROGRESS_BAR_TYPE_SPEAK:
-=======
                                 self.sound._threadSound (0.075)
                 if _settingsManager.getSetting('progressBarSpeak'):
->>>>>>> 59bf855b
                     if (currentTime - lastProgressBarTime) > \
                       _settingsManager.getSetting('progressBarUpdateInterval') \
                       or (percentValue == 100):
@@ -3328,15 +3307,10 @@
                                 obj, alreadyFocused=True))
 
                             speech.speak(utterances)
-<<<<<<< HEAD
-                        self.lastProgressBarTime[obj] = currentTime
-                        self.lastProgressBarValue[obj] = percentValue
-=======
                             self.lastProgressBarTime[obj] = currentTime
 
                 if lastProgressBarValue != percentValue:
                     self.lastProgressBarValue[obj] = percentValue
->>>>>>> 59bf855b
 
     def presentToolTip(self, obj):
         """
